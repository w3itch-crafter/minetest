/*
   CGUITTFont FreeType class for Irrlicht
   Copyright (c) 2009-2010 John Norman
   Copyright (c) 2016 Nathanaël Courant

   This software is provided 'as-is', without any express or implied
   warranty. In no event will the authors be held liable for any
   damages arising from the use of this software.

   Permission is granted to anyone to use this software for any
   purpose, including commercial applications, and to alter it and
   redistribute it freely, subject to the following restrictions:

   1. The origin of this software must not be misrepresented; you
      must not claim that you wrote the original software. If you use
      this software in a product, an acknowledgment in the product
      documentation would be appreciated but is not required.

   2. Altered source versions must be plainly marked as such, and
      must not be misrepresented as being the original software.

   3. This notice may not be removed or altered from any source
      distribution.

   The original version of this class can be located at:
   http://irrlicht.suckerfreegames.com/

   John Norman
   john@suckerfreegames.com
*/

#include <irrlicht.h>
#include <iostream>
#include "CGUITTFont.h"

namespace irr
{
namespace gui
{

// Manages the FT_Face cache.
struct SGUITTFace : public virtual irr::IReferenceCounted
{
	SGUITTFace() : face_buffer(0), face_buffer_size(0)
	{
		memset((void*)&face, 0, sizeof(FT_Face));
	}

	~SGUITTFace()
	{
		FT_Done_Face(face);
		delete[] face_buffer;
	}

	FT_Face face;
	FT_Byte* face_buffer;
	FT_Long face_buffer_size;
};

// Static variables.
FT_Library CGUITTFont::c_library;
std::map<io::path, SGUITTFace*> CGUITTFont::c_faces;
bool CGUITTFont::c_libraryLoaded = false;
scene::IMesh* CGUITTFont::shared_plane_ptr_ = 0;
scene::SMesh CGUITTFont::shared_plane_;

//

/** Checks that no dimension of the FT_BitMap object is negative.  If either is
 * negative, abort execution.
 */
inline void checkFontBitmapSize(const FT_Bitmap &bits)
{
	if ((s32)bits.rows < 0 || (s32)bits.width < 0) {
		std::cout << "Insane font glyph size. File: "
		          << __FILE__ << " Line " << __LINE__
		          << std::endl;
		abort();
	}
}

video::IImage* SGUITTGlyph::createGlyphImage(const FT_Bitmap& bits, video::IVideoDriver* driver) const
{
	// Make sure our casts to s32 in the loops below will not cause problems
	checkFontBitmapSize(bits);

	// Determine what our texture size should be.
	// Add 1 because textures are inclusive-exclusive.
	core::dimension2du d(bits.width + 1, bits.rows + 1);
	core::dimension2du texture_size;
	//core::dimension2du texture_size(bits.width + 1, bits.rows + 1);

	// Create and load our image now.
	video::IImage* image = 0;
	switch (bits.pixel_mode)
	{
		case FT_PIXEL_MODE_MONO:
		{
			// Create a blank image and fill it with transparent pixels.
			texture_size = d.getOptimalSize(true, true);
			image = driver->createImage(video::ECF_A1R5G5B5, texture_size);
			image->fill(video::SColor(0, 255, 255, 255));

			// Load the monochrome data in.
			const u32 image_pitch = image->getPitch() / sizeof(u16);
			u16* image_data = (u16*)image->getData();
			u8* glyph_data = bits.buffer;

			for (s32 y = 0; y < (s32)bits.rows; ++y)
			{
				u16* row = image_data;
				for (s32 x = 0; x < (s32)bits.width; ++x)
				{
					// Monochrome bitmaps store 8 pixels per byte.  The left-most pixel is the bit 0x80.
					// So, we go through the data each bit at a time.
					if ((glyph_data[y * bits.pitch + (x / 8)] & (0x80 >> (x % 8))) != 0)
						*row = 0xFFFF;
					++row;
				}
				image_data += image_pitch;
			}
			break;
		}

		case FT_PIXEL_MODE_GRAY:
		{
			// Create our blank image.
			texture_size = d.getOptimalSize(!driver->queryFeature(video::EVDF_TEXTURE_NPOT), !driver->queryFeature(video::EVDF_TEXTURE_NSQUARE), true, 0);
			image = driver->createImage(video::ECF_A8R8G8B8, texture_size);
			image->fill(video::SColor(0, 255, 255, 255));

			// Load the grayscale data in.
			const float gray_count = static_cast<float>(bits.num_grays);
			const u32 image_pitch = image->getPitch() / sizeof(u32);
			u32* image_data = (u32*)image->getData();
			u8* glyph_data = bits.buffer;
			for (s32 y = 0; y < (s32)bits.rows; ++y)
			{
				u8* row = glyph_data;
				for (s32 x = 0; x < (s32)bits.width; ++x)
				{
					image_data[y * image_pitch + x] |= static_cast<u32>(255.0f * (static_cast<float>(*row++) / gray_count)) << 24;
					//data[y * image_pitch + x] |= ((u32)(*bitsdata++) << 24);
				}
				glyph_data += bits.pitch;
			}
			break;
		}
		default:
			// TODO: error message?
			return 0;
	}
	return image;
}

void SGUITTGlyph::preload(u32 char_index, FT_Face face, video::IVideoDriver* driver, u32 font_size, const FT_Int32 loadFlags)
{
	if (isLoaded) return;

	// Set the size of the glyph.
	FT_Set_Pixel_Sizes(face, 0, font_size);

	// Attempt to load the glyph.
	if (FT_Load_Glyph(face, char_index, loadFlags) != FT_Err_Ok)
		// TODO: error message?
		return;

	FT_GlyphSlot glyph = face->glyph;
	FT_Bitmap bits = glyph->bitmap;

	// Setup the glyph information here:
	advance = glyph->advance;
	offset = core::vector2di(glyph->bitmap_left, glyph->bitmap_top);

	// Try to get the last page with available slots.
	CGUITTGlyphPage* page = parent->getLastGlyphPage();

	// If we need to make a new page, do that now.
	if (!page)
	{
		page = parent->createGlyphPage(bits.pixel_mode);
		if (!page)
			// TODO: add error message?
			return;
	}

	glyph_page = parent->getLastGlyphPageIndex();
	u32 texture_side_length = page->texture->getOriginalSize().Width;
	core::vector2di page_position(
		(page->used_slots % (texture_side_length / font_size)) * font_size,
		(page->used_slots / (texture_side_length / font_size)) * font_size
		);
	source_rect.UpperLeftCorner = page_position;
	source_rect.LowerRightCorner = core::vector2di(page_position.X + bits.width, page_position.Y + bits.rows);

	page->dirty = true;
	++page->used_slots;
	--page->available_slots;

	// We grab the glyph bitmap here so the data won't be removed when the next glyph is loaded.
	surface = createGlyphImage(bits, driver);

	// Set our glyph as loaded.
	isLoaded = true;
}

void SGUITTGlyph::unload()
{
	if (surface)
	{
		surface->drop();
		surface = 0;
	}
	isLoaded = false;
}

//////////////////////

CGUITTFont* CGUITTFont::createTTFont(IGUIEnvironment *env, const io::path& filename, const u32 size, const bool antialias, const bool transparency, const u32 shadow, const u32 shadow_alpha)
{
	if (!c_libraryLoaded)
	{
		if (FT_Init_FreeType(&c_library))
			return 0;
		c_libraryLoaded = true;
	}

	CGUITTFont* font = new CGUITTFont(env);
	bool ret = font->load(filename, size, antialias, transparency);
	if (!ret)
	{
		font->drop();
		return 0;
	}

	font->shadow_offset = shadow;
	font->shadow_alpha = shadow_alpha;

	return font;
}

CGUITTFont* CGUITTFont::createTTFont(IrrlichtDevice *device, const io::path& filename, const u32 size, const bool antialias, const bool transparency)
{
	if (!c_libraryLoaded)
	{
		if (FT_Init_FreeType(&c_library))
			return 0;
		c_libraryLoaded = true;
	}

	CGUITTFont* font = new CGUITTFont(device->getGUIEnvironment());
	font->Device = device;
	bool ret = font->load(filename, size, antialias, transparency);
	if (!ret)
	{
		font->drop();
		return 0;
	}

	return font;
}

CGUITTFont* CGUITTFont::create(IGUIEnvironment *env, const io::path& filename, const u32 size, const bool antialias, const bool transparency)
{
	return CGUITTFont::createTTFont(env, filename, size, antialias, transparency);
}

CGUITTFont* CGUITTFont::create(IrrlichtDevice *device, const io::path& filename, const u32 size, const bool antialias, const bool transparency)
{
	return CGUITTFont::createTTFont(device, filename, size, antialias, transparency);
}

//////////////////////

//! Constructor.
CGUITTFont::CGUITTFont(IGUIEnvironment *env)
: use_monochrome(false), use_transparency(true), use_hinting(true), use_auto_hinting(true),
batch_load_size(1), Device(0), Environment(env), Driver(0), GlobalKerningWidth(0), GlobalKerningHeight(0),
shadow_offset(0), shadow_alpha(0), fallback(0)
{
	#ifdef _DEBUG
	setDebugName("CGUITTFont");
	#endif

	if (Environment)
	{
		// don't grab environment, to avoid circular references
		Driver = Environment->getVideoDriver();
	}

	if (Driver)
		Driver->grab();

	setInvisibleCharacters(L" ");
}

bool CGUITTFont::load(const io::path& filename, const u32 size, const bool antialias, const bool transparency)
{
	// Some sanity checks.
	if (Environment == 0 || Driver == 0) return false;
	if (size == 0) return false;
	if (filename.size() == 0) return false;

	io::IFileSystem* filesystem = Environment->getFileSystem();
	irr::ILogger* logger = (Device != 0 ? Device->getLogger() : 0);
	this->size = size;
	this->filename = filename;

	// Update the font loading flags when the font is first loaded.
	this->use_monochrome = !antialias;
	this->use_transparency = transparency;
	update_load_flags();

	// Log.
	if (logger)
		logger->log(L"CGUITTFont", core::stringw(core::stringw(L"Creating new font: ") + core::ustring(filename).toWCHAR_s() + L" " + core::stringc(size) + L"pt " + (antialias ? L"+antialias " : L"-antialias ") + (transparency ? L"+transparency" : L"-transparency")).c_str(), irr::ELL_INFORMATION);

	// Grab the face.
	SGUITTFace* face = 0;
	auto node = c_faces.find(filename);
	if (node == c_faces.end())
	{
		face = new SGUITTFace();
		c_faces.emplace(filename, face);

		if (filesystem)
		{
			// Read in the file data.
			io::IReadFile* file = filesystem->createAndOpenFile(filename);
			if (file == 0)
			{
				if (logger) logger->log(L"CGUITTFont", L"Failed to open the file.", irr::ELL_INFORMATION);

				c_faces.erase(filename);
				delete face;
				face = 0;
				return false;
			}
			face->face_buffer = new FT_Byte[file->getSize()];
			file->read(face->face_buffer, file->getSize());
			face->face_buffer_size = file->getSize();
			file->drop();

			// Create the face.
			if (FT_New_Memory_Face(c_library, face->face_buffer, face->face_buffer_size, 0, &face->face))
			{
				if (logger) logger->log(L"CGUITTFont", L"FT_New_Memory_Face failed.", irr::ELL_INFORMATION);

				c_faces.erase(filename);
				delete face;
				face = 0;
				return false;
			}
		}
		else
		{
			core::ustring converter(filename);
			if (FT_New_Face(c_library, reinterpret_cast<const char*>(converter.toUTF8_s().c_str()), 0, &face->face))
			{
				if (logger) logger->log(L"CGUITTFont", L"FT_New_Face failed.", irr::ELL_INFORMATION);

				c_faces.erase(filename);
				delete face;
				face = 0;
				return false;
			}
		}
	}
	else
	{
		// Using another instance of this face.
		face = node->second;
		face->grab();
	}

	// Store our face.
	tt_face = face->face;

	// Store font metrics.
	FT_Set_Pixel_Sizes(tt_face, size, 0);
	font_metrics = tt_face->size->metrics;

	// Allocate our glyphs.
	Glyphs.clear();
	Glyphs.reallocate(tt_face->num_glyphs);
	Glyphs.set_used(tt_face->num_glyphs);
	for (FT_Long i = 0; i < tt_face->num_glyphs; ++i)
	{
		Glyphs[i].isLoaded = false;
		Glyphs[i].glyph_page = 0;
		Glyphs[i].source_rect = core::recti();
		Glyphs[i].offset = core::vector2di();
		Glyphs[i].advance = FT_Vector();
		Glyphs[i].surface = 0;
		Glyphs[i].parent = this;
	}

	// Cache the first 127 ascii characters.
	u32 old_size = batch_load_size;
	batch_load_size = 127;
	getGlyphIndexByChar((uchar32_t)0);
	batch_load_size = old_size;

	return true;
}

CGUITTFont::~CGUITTFont()
{
	// Delete the glyphs and glyph pages.
	reset_images();
	Glyphs.clear();

	// We aren't using this face anymore.
	auto n = c_faces.find(filename);
	if (n != c_faces.end())
	{
		SGUITTFace* f = n->second;

		// Drop our face.  If this was the last face, the destructor will clean up.
		if (f->drop())
			c_faces.erase(filename);

		// If there are no more faces referenced by FreeType, clean up.
		if (c_faces.empty())
		{
			FT_Done_FreeType(c_library);
			c_libraryLoaded = false;
		}
	}

	// Drop our driver now.
	if (Driver)
		Driver->drop();
}

void CGUITTFont::reset_images()
{
	// Delete the glyphs.
	for (u32 i = 0; i != Glyphs.size(); ++i)
		Glyphs[i].unload();

	// Unload the glyph pages from video memory.
	for (u32 i = 0; i != Glyph_Pages.size(); ++i)
		delete Glyph_Pages[i];
	Glyph_Pages.clear();

	// Always update the internal FreeType loading flags after resetting.
	update_load_flags();
}

void CGUITTFont::update_glyph_pages() const
{
	for (u32 i = 0; i != Glyph_Pages.size(); ++i)
	{
		if (Glyph_Pages[i]->dirty)
			Glyph_Pages[i]->updateTexture();
	}
}

CGUITTGlyphPage* CGUITTFont::getLastGlyphPage() const
{
	CGUITTGlyphPage* page = 0;
	if (Glyph_Pages.empty())
		return 0;
	else
	{
		page = Glyph_Pages[getLastGlyphPageIndex()];
		if (page->available_slots == 0)
			page = 0;
	}
	return page;
}

CGUITTGlyphPage* CGUITTFont::createGlyphPage(const u8& pixel_mode)
{
	CGUITTGlyphPage* page = 0;

	// Name of our page.
	io::path name("TTFontGlyphPage_");
	name += tt_face->family_name;
	name += ".";
	name += tt_face->style_name;
	name += ".";
	name += size;
	name += "_";
	name += Glyph_Pages.size(); // The newly created page will be at the end of the collection.

	// Create the new page.
	page = new CGUITTGlyphPage(Driver, name);

	// Determine our maximum texture size.
	// If we keep getting 0, set it to 1024x1024, as that number is pretty safe.
	core::dimension2du max_texture_size = max_page_texture_size;
	if (max_texture_size.Width == 0 || max_texture_size.Height == 0)
		max_texture_size = Driver->getMaxTextureSize();
	if (max_texture_size.Width == 0 || max_texture_size.Height == 0)
		max_texture_size = core::dimension2du(1024, 1024);

	// We want to try to put at least 144 glyphs on a single texture.
	core::dimension2du page_texture_size;
	if (size <= 21) page_texture_size = core::dimension2du(256, 256);
	else if (size <= 42) page_texture_size = core::dimension2du(512, 512);
	else if (size <= 84) page_texture_size = core::dimension2du(1024, 1024);
	else if (size <= 168) page_texture_size = core::dimension2du(2048, 2048);
	else page_texture_size = core::dimension2du(4096, 4096);

	if (page_texture_size.Width > max_texture_size.Width || page_texture_size.Height > max_texture_size.Height)
		page_texture_size = max_texture_size;

	if (!page->createPageTexture(pixel_mode, page_texture_size)) {
		// TODO: add error message?
		delete page;
		return 0;
	}

	if (page)
	{
		// Determine the number of glyph slots on the page and add it to the list of pages.
		page->available_slots = (page_texture_size.Width / size) * (page_texture_size.Height / size);
		Glyph_Pages.push_back(page);
	}
	return page;
}

void CGUITTFont::setTransparency(const bool flag)
{
	use_transparency = flag;
	reset_images();
}

void CGUITTFont::setMonochrome(const bool flag)
{
	use_monochrome = flag;
	reset_images();
}

void CGUITTFont::setFontHinting(const bool enable, const bool enable_auto_hinting)
{
	use_hinting = enable;
	use_auto_hinting = enable_auto_hinting;
	reset_images();
}

void CGUITTFont::draw(const core::stringw& text, const core::rect<s32>& position, video::SColor color, bool hcenter, bool vcenter, const core::rect<s32>* clip)
{
	draw(EnrichedString(std::wstring(text.c_str()), color), position, hcenter, vcenter, clip);
}

void CGUITTFont::draw(const EnrichedString &text, const core::rect<s32>& position, bool hcenter, bool vcenter, const core::rect<s32>* clip)
{
	const std::vector<video::SColor> &colors = text.getColors();

	if (!Driver)
		return;

	// Clear the glyph pages of their render information.
	for (u32 i = 0; i < Glyph_Pages.size(); ++i)
	{
		Glyph_Pages[i]->render_positions.clear();
		Glyph_Pages[i]->render_source_rects.clear();
		Glyph_Pages[i]->render_colors.clear();
	}

	// Set up some variables.
	core::dimension2d<s32> textDimension;
	core::position2d<s32> offset = position.UpperLeftCorner;

	// Determine offset positions.
	if (hcenter || vcenter)
	{
		textDimension = getDimension(text.c_str());

		if (hcenter)
			offset.X = ((position.getWidth() - textDimension.Width) >> 1) + offset.X;

		if (vcenter)
			offset.Y = ((position.getHeight() - textDimension.Height) >> 1) + offset.Y;
	}

	// Convert to a unicode string.
	core::ustring utext = text.getString();

	// Set up our render map.
	std::map<u32, CGUITTGlyphPage*> Render_Map;

	// Start parsing characters.
	u32 n;
	uchar32_t previousChar = 0;
	core::ustring::const_iterator iter(utext);
	while (!iter.atEnd())
	{
		uchar32_t currentChar = *iter;
		n = getGlyphIndexByChar(currentChar);
		bool visible = (Invisible.findFirst(currentChar) == -1);
		bool lineBreak=false;
		if (currentChar == L'\r') // Mac or Windows breaks
		{
			lineBreak = true;
			if (*(iter + 1) == (uchar32_t)'\n') 	// Windows line breaks.
				currentChar = *(++iter);
		}
		else if (currentChar == (uchar32_t)'\n') // Unix breaks
		{
			lineBreak = true;
		}

		if (lineBreak)
		{
			previousChar = 0;
			offset.Y += font_metrics.height / 64;
			offset.X = position.UpperLeftCorner.X;

			if (hcenter)
				offset.X += (position.getWidth() - textDimension.Width) >> 1;
			++iter;
			continue;
		}

		if (n > 0 && visible)
		{
			// Calculate the glyph offset.
			s32 offx = Glyphs[n-1].offset.X;
			s32 offy = (font_metrics.ascender / 64) - Glyphs[n-1].offset.Y;

			// Apply kerning.
			core::vector2di k = getKerning(currentChar, previousChar);
			offset.X += k.X;
			offset.Y += k.Y;

			// Determine rendering information.
			SGUITTGlyph& glyph = Glyphs[n-1];
			CGUITTGlyphPage* const page = Glyph_Pages[glyph.glyph_page];
			page->render_positions.push_back(core::position2di(offset.X + offx, offset.Y + offy));
			page->render_source_rects.push_back(glyph.source_rect);
			if (iter.getPos() < colors.size())
				page->render_colors.push_back(colors[iter.getPos()]);
			else
				page->render_colors.push_back(video::SColor(255,255,255,255));
			Render_Map[glyph.glyph_page] = page;
		}
		if (n > 0)
		{
			offset.X += getWidthFromCharacter(currentChar);
		}
		else if (fallback != 0)
		{
			// Let the fallback font draw it, this isn't super efficient but hopefully that doesn't matter
			wchar_t l1[] = { (wchar_t) currentChar, 0 }, l2 = (wchar_t) previousChar;

			if (visible)
			{
				// Apply kerning.
				offset.X += fallback->getKerningWidth(l1, &l2);
				offset.Y += fallback->getKerningHeight();

				u32 current_color = iter.getPos();
				fallback->draw(core::stringw(l1),
					core::rect<s32>({offset.X-1, offset.Y-1}, position.LowerRightCorner), // ???
					current_color < colors.size() ? colors[current_color] : video::SColor(255, 255, 255, 255),
					false, false, clip);
			}

			offset.X += fallback->getDimension(l1).Width;
		}

		previousChar = currentChar;
		++iter;
	}

	// Draw now.
	update_glyph_pages();
<<<<<<< HEAD
	core::map<u32, CGUITTGlyphPage*>::Iterator j = Render_Map.getIterator();
	core::array<core::vector2di> tmp_positions;
	core::array<core::recti> tmp_source_rects;
	while (!j.atEnd())
=======
	auto it = Render_Map.begin();
	auto ie = Render_Map.end();
	while (it != ie)
>>>>>>> 2f320442
	{
		CGUITTGlyphPage* page = it->second;
		++it;

		if (shadow_offset) {
			for (size_t i = 0; i < page->render_positions.size(); ++i)
				page->render_positions[i] += core::vector2di(shadow_offset, shadow_offset);
			Driver->draw2DImageBatch(page->texture, page->render_positions, page->render_source_rects, clip, video::SColor(shadow_alpha,0,0,0), true);
			for (size_t i = 0; i < page->render_positions.size(); ++i)
				page->render_positions[i] -= core::vector2di(shadow_offset, shadow_offset);
		}
		// render runs of matching color in batch
		size_t ibegin;
		video::SColor colprev;
		for (size_t i = 0; i < page->render_positions.size(); ++i) {
			ibegin = i;
			colprev = page->render_colors[i];
			do
				++i;
			while (i < page->render_positions.size() && page->render_colors[i] == colprev);
			tmp_positions.set_data(&page->render_positions[ibegin], i - ibegin);
			tmp_source_rects.set_data(&page->render_source_rects[ibegin], i - ibegin);
			--i;

			if (!use_transparency)
				colprev.color |= 0xff000000;
			Driver->draw2DImageBatch(page->texture, tmp_positions, tmp_source_rects, clip, colprev, true);
		}
	}
}

core::dimension2d<u32> CGUITTFont::getCharDimension(const wchar_t ch) const
{
	return core::dimension2d<u32>(getWidthFromCharacter(ch), getHeightFromCharacter(ch));
}

core::dimension2d<u32> CGUITTFont::getDimension(const wchar_t* text) const
{
	return getDimension(core::ustring(text));
}

core::dimension2d<u32> CGUITTFont::getDimension(const core::ustring& text) const
{
	// Get the maximum font height.  Unfortunately, we have to do this hack as
	// Irrlicht will draw things wrong.  In FreeType, the font size is the
	// maximum size for a single glyph, but that glyph may hang "under" the
	// draw line, increasing the total font height to beyond the set size.
	// Irrlicht does not understand this concept when drawing fonts.  Also, I
	// add +1 to give it a 1 pixel blank border.  This makes things like
	// tooltips look nicer.
	s32 test1 = getHeightFromCharacter((uchar32_t)'g') + 1;
	s32 test2 = getHeightFromCharacter((uchar32_t)'j') + 1;
	s32 test3 = getHeightFromCharacter((uchar32_t)'_') + 1;
	s32 max_font_height = core::max_(test1, core::max_(test2, test3));

	core::dimension2d<u32> text_dimension(0, max_font_height);
	core::dimension2d<u32> line(0, max_font_height);

	uchar32_t previousChar = 0;
	core::ustring::const_iterator iter = text.begin();
	for (; !iter.atEnd(); ++iter)
	{
		uchar32_t p = *iter;
		bool lineBreak = false;
		if (p == '\r')	// Mac or Windows line breaks.
		{
			lineBreak = true;
			if (*(iter + 1) == '\n')
			{
				++iter;
				p = *iter;
			}
		}
		else if (p == '\n')	// Unix line breaks.
		{
			lineBreak = true;
		}

		// Kerning.
		core::vector2di k = getKerning(p, previousChar);
		line.Width += k.X;
		previousChar = p;

		// Check for linebreak.
		if (lineBreak)
		{
			previousChar = 0;
			text_dimension.Height += line.Height;
			if (text_dimension.Width < line.Width)
				text_dimension.Width = line.Width;
			line.Width = 0;
			line.Height = max_font_height;
			continue;
		}
		line.Width += getWidthFromCharacter(p);
	}
	if (text_dimension.Width < line.Width)
		text_dimension.Width = line.Width;

	return text_dimension;
}

inline u32 CGUITTFont::getWidthFromCharacter(wchar_t c) const
{
	return getWidthFromCharacter((uchar32_t)c);
}

inline u32 CGUITTFont::getWidthFromCharacter(uchar32_t c) const
{
	// Set the size of the face.
	// This is because we cache faces and the face may have been set to a different size.
	//FT_Set_Pixel_Sizes(tt_face, 0, size);

	u32 n = getGlyphIndexByChar(c);
	if (n > 0)
	{
		int w = Glyphs[n-1].advance.x / 64;
		return w;
	}
	if (fallback != 0)
	{
		wchar_t s[] = { (wchar_t) c, 0 };
		return fallback->getDimension(s).Width;
	}

	if (c >= 0x2000)
		return (font_metrics.ascender / 64);
	else return (font_metrics.ascender / 64) / 2;
}

inline u32 CGUITTFont::getHeightFromCharacter(wchar_t c) const
{
	return getHeightFromCharacter((uchar32_t)c);
}

inline u32 CGUITTFont::getHeightFromCharacter(uchar32_t c) const
{
	// Set the size of the face.
	// This is because we cache faces and the face may have been set to a different size.
	//FT_Set_Pixel_Sizes(tt_face, 0, size);

	u32 n = getGlyphIndexByChar(c);
	if (n > 0)
	{
		// Grab the true height of the character, taking into account underhanging glyphs.
		s32 height = (font_metrics.ascender / 64) - Glyphs[n-1].offset.Y + Glyphs[n-1].source_rect.getHeight();
		return height;
	}
	if (fallback != 0)
	{
		wchar_t s[] = { (wchar_t) c, 0 };
		return fallback->getDimension(s).Height;
	}

	if (c >= 0x2000)
		return (font_metrics.ascender / 64);
	else return (font_metrics.ascender / 64) / 2;
}

u32 CGUITTFont::getGlyphIndexByChar(wchar_t c) const
{
	return getGlyphIndexByChar((uchar32_t)c);
}

u32 CGUITTFont::getGlyphIndexByChar(uchar32_t c) const
{
	// Get the glyph.
	u32 glyph = FT_Get_Char_Index(tt_face, c);

	// Check for a valid glyph.
	if (glyph == 0)
		return 0;

	// If our glyph is already loaded, don't bother doing any batch loading code.
	if (glyph != 0 && Glyphs[glyph - 1].isLoaded)
		return glyph;

	// Determine our batch loading positions.
	u32 half_size = (batch_load_size / 2);
	u32 start_pos = 0;
	if (c > half_size) start_pos = c - half_size;
	u32 end_pos = start_pos + batch_load_size;

	// Load all our characters.
	do
	{
		// Get the character we are going to load.
		u32 char_index = FT_Get_Char_Index(tt_face, start_pos);

		// If the glyph hasn't been loaded yet, do it now.
		if (char_index)
		{
			SGUITTGlyph& glyph = Glyphs[char_index - 1];
			if (!glyph.isLoaded)
			{
				glyph.preload(char_index, tt_face, Driver, size, load_flags);
				Glyph_Pages[glyph.glyph_page]->pushGlyphToBePaged(&glyph);
			}
		}
	}
	while (++start_pos < end_pos);

	// Return our original character.
	return glyph;
}

s32 CGUITTFont::getCharacterFromPos(const wchar_t* text, s32 pixel_x) const
{
	return getCharacterFromPos(core::ustring(text), pixel_x);
}

s32 CGUITTFont::getCharacterFromPos(const core::ustring& text, s32 pixel_x) const
{
	s32 x = 0;
	//s32 idx = 0;

	u32 character = 0;
	uchar32_t previousChar = 0;
	core::ustring::const_iterator iter = text.begin();
	while (!iter.atEnd())
	{
		uchar32_t c = *iter;
		x += getWidthFromCharacter(c);

		// Kerning.
		core::vector2di k = getKerning(c, previousChar);
		x += k.X;

		if (x >= pixel_x)
			return character;

		previousChar = c;
		++iter;
		++character;
	}

	return -1;
}

void CGUITTFont::setKerningWidth(s32 kerning)
{
	GlobalKerningWidth = kerning;
}

void CGUITTFont::setKerningHeight(s32 kerning)
{
	GlobalKerningHeight = kerning;
}

s32 CGUITTFont::getKerningWidth(const wchar_t* thisLetter, const wchar_t* previousLetter) const
{
	if (tt_face == 0)
		return GlobalKerningWidth;
	if (thisLetter == 0 || previousLetter == 0)
		return 0;

	return getKerningWidth((uchar32_t)*thisLetter, (uchar32_t)*previousLetter);
}

s32 CGUITTFont::getKerningWidth(const uchar32_t thisLetter, const uchar32_t previousLetter) const
{
	// Return only the kerning width.
	return getKerning(thisLetter, previousLetter).X;
}

s32 CGUITTFont::getKerningHeight() const
{
	// FreeType 2 currently doesn't return any height kerning information.
	return GlobalKerningHeight;
}

core::vector2di CGUITTFont::getKerning(const wchar_t thisLetter, const wchar_t previousLetter) const
{
	return getKerning((uchar32_t)thisLetter, (uchar32_t)previousLetter);
}

core::vector2di CGUITTFont::getKerning(const uchar32_t thisLetter, const uchar32_t previousLetter) const
{
	if (tt_face == 0 || thisLetter == 0 || previousLetter == 0)
		return core::vector2di();

	// Set the size of the face.
	// This is because we cache faces and the face may have been set to a different size.
	FT_Set_Pixel_Sizes(tt_face, 0, size);

	core::vector2di ret(GlobalKerningWidth, GlobalKerningHeight);

	u32 n = getGlyphIndexByChar(thisLetter);

	// If we don't have this glyph, ask fallback font
	if (n == 0)
	{
		if (fallback != 0) {
			wchar_t l1 = (wchar_t) thisLetter, l2 = (wchar_t) previousLetter;
			ret.X = fallback->getKerningWidth(&l1, &l2);
			ret.Y = fallback->getKerningHeight();
		}
		return ret;
	}

	// If we don't have kerning, no point in continuing.
	if (!FT_HAS_KERNING(tt_face))
		return ret;

	// Get the kerning information.
	FT_Vector v;
	FT_Get_Kerning(tt_face, getGlyphIndexByChar(previousLetter), n, FT_KERNING_DEFAULT, &v);

	// If we have a scalable font, the return value will be in font points.
	if (FT_IS_SCALABLE(tt_face))
	{
		// Font points, so divide by 64.
		ret.X += (v.x / 64);
		ret.Y += (v.y / 64);
	}
	else
	{
		// Pixel units.
		ret.X += v.x;
		ret.Y += v.y;
	}
	return ret;
}

void CGUITTFont::setInvisibleCharacters(const wchar_t *s)
{
	core::ustring us(s);
	Invisible = us;
}

void CGUITTFont::setInvisibleCharacters(const core::ustring& s)
{
	Invisible = s;
}

video::IImage* CGUITTFont::createTextureFromChar(const uchar32_t& ch)
{
	u32 n = getGlyphIndexByChar(ch);
	if (n == 0)
		n = getGlyphIndexByChar((uchar32_t) core::unicode::UTF_REPLACEMENT_CHARACTER);

	const SGUITTGlyph& glyph = Glyphs[n-1];
	CGUITTGlyphPage* page = Glyph_Pages[glyph.glyph_page];

	if (page->dirty)
		page->updateTexture();

	video::ITexture* tex = page->texture;

	// Acquire a read-only lock of the corresponding page texture.
	void* ptr = tex->lock(video::ETLM_READ_ONLY);

	video::ECOLOR_FORMAT format = tex->getColorFormat();
	core::dimension2du tex_size = tex->getOriginalSize();
	video::IImage* pageholder = Driver->createImageFromData(format, tex_size, ptr, true, false);

	// Copy the image data out of the page texture.
	core::dimension2du glyph_size(glyph.source_rect.getSize());
	video::IImage* image = Driver->createImage(format, glyph_size);
	pageholder->copyTo(image, core::position2di(0, 0), glyph.source_rect);

	tex->unlock();
	return image;
}

video::ITexture* CGUITTFont::getPageTextureByIndex(const u32& page_index) const
{
	if (page_index < Glyph_Pages.size())
		return Glyph_Pages[page_index]->texture;
	else
		return 0;
}

void CGUITTFont::createSharedPlane()
{
	/*
		2___3
		|  /|
		| / |	<-- plane mesh is like this, point 2 is (0,0), point 0 is (0, -1)
		|/  |	<-- the texture coords of point 2 is (0,0, point 0 is (0, 1)
		0---1
	*/

	using namespace core;
	using namespace video;
	using namespace scene;
	S3DVertex vertices[4];
	u16 indices[6] = {0,2,3,3,1,0};
	vertices[0] = S3DVertex(vector3df(0,-1,0), vector3df(0,0,-1), SColor(255,255,255,255), vector2df(0,1));
	vertices[1] = S3DVertex(vector3df(1,-1,0), vector3df(0,0,-1), SColor(255,255,255,255), vector2df(1,1));
	vertices[2] = S3DVertex(vector3df(0, 0,0), vector3df(0,0,-1), SColor(255,255,255,255), vector2df(0,0));
	vertices[3] = S3DVertex(vector3df(1, 0,0), vector3df(0,0,-1), SColor(255,255,255,255), vector2df(1,0));

	SMeshBuffer* buf = new SMeshBuffer();
	buf->append(vertices, 4, indices, 6);

	shared_plane_.addMeshBuffer( buf );

	shared_plane_ptr_ = &shared_plane_;
	buf->drop(); //the addMeshBuffer method will grab it, so we can drop this ptr.
}

core::dimension2d<u32> CGUITTFont::getDimensionUntilEndOfLine(const wchar_t* p) const
{
	core::stringw s;
	for (const wchar_t* temp = p; temp && *temp != '\0' && *temp != L'\r' && *temp != L'\n'; ++temp )
		s.append(*temp);

	return getDimension(s.c_str());
}

core::array<scene::ISceneNode*> CGUITTFont::addTextSceneNode(const wchar_t* text, scene::ISceneManager* smgr, scene::ISceneNode* parent, const video::SColor& color, bool center)
{
	using namespace core;
	using namespace video;
	using namespace scene;

	array<scene::ISceneNode*> container;

	if (!Driver || !smgr) return container;
	if (!parent)
		parent = smgr->addEmptySceneNode(smgr->getRootSceneNode(), -1);
	// if you don't specify parent, then we add a empty node attached to the root node
	// this is generally undesirable.

	if (!shared_plane_ptr_) //this points to a static mesh that contains the plane
		createSharedPlane(); //if it's not initialized, we create one.

	dimension2d<s32> text_size(getDimension(text)); //convert from unsigned to signed.
	vector3df start_point(0, 0, 0), offset;

	/** NOTICE:
		Because we are considering adding texts into 3D world, all Y axis vectors are inverted.
	**/

	// There's currently no "vertical center" concept when you apply text scene node to the 3D world.
	if (center)
	{
		offset.X = start_point.X = -text_size.Width / 2.f;
		offset.Y = start_point.Y = +text_size.Height/ 2.f;
		offset.X += (text_size.Width - getDimensionUntilEndOfLine(text).Width) >> 1;
	}

	// the default font material
	SMaterial mat;
	mat.setFlag(video::EMF_LIGHTING, true);
	mat.setFlag(video::EMF_ZWRITE_ENABLE, false);
	mat.setFlag(video::EMF_NORMALIZE_NORMALS, true);
	mat.ColorMaterial = video::ECM_NONE;
	mat.MaterialType = use_transparency ? video::EMT_TRANSPARENT_ALPHA_CHANNEL : video::EMT_SOLID;
	mat.MaterialTypeParam = 0.01f;
	mat.DiffuseColor = color;

	wchar_t current_char = 0, previous_char = 0;
	u32 n = 0;

	array<u32> glyph_indices;

	while (*text)
	{
		current_char = *text;
		bool line_break=false;
		if (current_char == L'\r') // Mac or Windows breaks
		{
			line_break = true;
			if (*(text + 1) == L'\n') // Windows line breaks.
				current_char = *(++text);
		}
		else if (current_char == L'\n') // Unix breaks
		{
			line_break = true;
		}

		if (line_break)
		{
			previous_char = 0;
			offset.Y -= tt_face->size->metrics.ascender / 64;
			offset.X = start_point.X;
			if (center)
				offset.X += (text_size.Width - getDimensionUntilEndOfLine(text+1).Width) >> 1;
			++text;
		}
		else
		{
			n = getGlyphIndexByChar(current_char);
			if (n > 0)
			{
				glyph_indices.push_back( n );

				// Store glyph size and offset informations.
				SGUITTGlyph const& glyph = Glyphs[n-1];
				u32 texw = glyph.source_rect.getWidth();
				u32 texh = glyph.source_rect.getHeight();
				s32 offx = glyph.offset.X;
				s32 offy = (font_metrics.ascender / 64) - glyph.offset.Y;

				// Apply kerning.
				vector2di k = getKerning(current_char, previous_char);
				offset.X += k.X;
				offset.Y += k.Y;

				vector3df current_pos(offset.X + offx, offset.Y - offy, 0);
				dimension2d<u32> letter_size = dimension2d<u32>(texw, texh);

				// Now we copy planes corresponding to the letter size.
				IMeshManipulator* mani = smgr->getMeshManipulator();
				IMesh* meshcopy = mani->createMeshCopy(shared_plane_ptr_);
				mani->scale(meshcopy, vector3df((f32)letter_size.Width, (f32)letter_size.Height, 1));

				ISceneNode* current_node = smgr->addMeshSceneNode(meshcopy, parent, -1, current_pos);
				meshcopy->drop();

				current_node->getMaterial(0) = mat;
				current_node->setAutomaticCulling(EAC_OFF);
				current_node->setIsDebugObject(true);  //so the picking won't have any effect on individual letter
				//current_node->setDebugDataVisible(EDS_BBOX); //de-comment this when debugging

				container.push_back(current_node);
			}
			offset.X += getWidthFromCharacter(current_char);
			// Note that fallback font handling is missing here (Minetest never uses this)

			previous_char = current_char;
			++text;
		}
	}

	update_glyph_pages();
	//only after we update the textures can we use the glyph page textures.

	for (u32 i = 0; i < glyph_indices.size(); ++i)
	{
		u32 n = glyph_indices[i];
		SGUITTGlyph const& glyph = Glyphs[n-1];
		ITexture* current_tex = Glyph_Pages[glyph.glyph_page]->texture;
		f32 page_texture_size = (f32)current_tex->getSize().Width;
		//Now we calculate the UV position according to the texture size and the source rect.
		//
		//  2___3
		//  |  /|
		//  | / |	<-- plane mesh is like this, point 2 is (0,0), point 0 is (0, -1)
		//  |/  |	<-- the texture coords of point 2 is (0,0, point 0 is (0, 1)
		//  0---1
		//
		f32 u1 = glyph.source_rect.UpperLeftCorner.X / page_texture_size;
		f32 u2 = u1 + (glyph.source_rect.getWidth() / page_texture_size);
		f32 v1 = glyph.source_rect.UpperLeftCorner.Y / page_texture_size;
		f32 v2 = v1 + (glyph.source_rect.getHeight() / page_texture_size);

		//we can be quite sure that this is IMeshSceneNode, because we just added them in the above loop.
		IMeshSceneNode* node = static_cast<IMeshSceneNode*>(container[i]);

		S3DVertex* pv = static_cast<S3DVertex*>(node->getMesh()->getMeshBuffer(0)->getVertices());
		//pv[0].TCoords.Y = pv[1].TCoords.Y = (letter_size.Height - 1) / static_cast<f32>(letter_size.Height);
		//pv[1].TCoords.X = pv[3].TCoords.X = (letter_size.Width - 1)  / static_cast<f32>(letter_size.Width);
		pv[0].TCoords = vector2df(u1, v2);
		pv[1].TCoords = vector2df(u2, v2);
		pv[2].TCoords = vector2df(u1, v1);
		pv[3].TCoords = vector2df(u2, v1);

		container[i]->getMaterial(0).setTexture(0, current_tex);
	}

	return container;
}

} // end namespace gui
} // end namespace irr<|MERGE_RESOLUTION|>--- conflicted
+++ resolved
@@ -669,16 +669,11 @@
 
 	// Draw now.
 	update_glyph_pages();
-<<<<<<< HEAD
-	core::map<u32, CGUITTGlyphPage*>::Iterator j = Render_Map.getIterator();
+	auto it = Render_Map.begin();
+	auto ie = Render_Map.end();
 	core::array<core::vector2di> tmp_positions;
 	core::array<core::recti> tmp_source_rects;
-	while (!j.atEnd())
-=======
-	auto it = Render_Map.begin();
-	auto ie = Render_Map.end();
 	while (it != ie)
->>>>>>> 2f320442
 	{
 		CGUITTGlyphPage* page = it->second;
 		++it;
