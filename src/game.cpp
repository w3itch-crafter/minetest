/*
Minetest-c55
Copyright (C) 2010-2011 celeron55, Perttu Ahola <celeron55@gmail.com>

This program is free software; you can redistribute it and/or modify
it under the terms of the GNU General Public License as published by
the Free Software Foundation; either version 2 of the License, or
(at your option) any later version.

This program is distributed in the hope that it will be useful,
but WITHOUT ANY WARRANTY; without even the implied warranty of
MERCHANTABILITY or FITNESS FOR A PARTICULAR PURPOSE.  See the
GNU General Public License for more details.

You should have received a copy of the GNU General Public License along
with this program; if not, write to the Free Software Foundation, Inc.,
51 Franklin Street, Fifth Floor, Boston, MA 02110-1301 USA.
*/

#include "common_irrlicht.h"
#include "game.h"
#include "client.h"
#include "server.h"
#include "guiPauseMenu.h"
#include "guiPasswordChange.h"
#include "guiInventoryMenu.h"
#include "guiTextInputMenu.h"
#include "materials.h"
#include "config.h"
#include "clouds.h"
#include "keycode.h"
#include "farmesh.h"

// TODO: Move content-aware stuff to separate file
#include "content_mapnode.h"
#include "content_nodemeta.h"

/*
	Setting this to 1 enables a special camera mode that forces
	the renderers to think that the camera statically points from
	the starting place to a static direction.

	This allows one to move around with the player and see what
	is actually drawn behind solid things and behind the player.
*/
#define FIELD_OF_VIEW_TEST 0


MapDrawControl draw_control;

// Chat data
struct ChatLine
{
	ChatLine():
		age(0.0)
	{
	}
	ChatLine(const std::wstring &a_text):
		age(0.0),
		text(a_text)
	{
	}
	float age;
	std::wstring text;
};

/*
	Inventory stuff
*/

// Inventory actions from the menu are buffered here before sending
Queue<InventoryAction*> inventory_action_queue;
// This is a copy of the inventory that the client's environment has
Inventory local_inventory;

u16 g_selected_item = 0;

/*
	Text input system
*/

struct TextDestSign : public TextDest
{
	TextDestSign(v3s16 blockpos, s16 id, Client *client)
	{
		m_blockpos = blockpos;
		m_id = id;
		m_client = client;
	}
	void gotText(std::wstring text)
	{
		std::string ntext = wide_to_narrow(text);
		dstream<<"Changing text of a sign object: "
				<<ntext<<std::endl;
		m_client->sendSignText(m_blockpos, m_id, ntext);
	}

	v3s16 m_blockpos;
	s16 m_id;
	Client *m_client;
};

struct TextDestChat : public TextDest
{
	TextDestChat(Client *client)
	{
		m_client = client;
	}
	void gotText(std::wstring text)
	{
		// Discard empty line
		if(text == L"")
			return;
		
		// Parse command (server command starts with "/#")
		if(text[0] == L'/' && text[1] != L'#')
		{
			std::wstring reply = L"Local: ";

			reply += L"Local commands not yet supported. "
					L"Server prefix is \"/#\".";
			
			m_client->addChatMessage(reply);
			return;
		}

		// Send to others
		m_client->sendChatMessage(text);
		// Show locally
		m_client->addChatMessage(text);
	}

	Client *m_client;
};

struct TextDestSignNode : public TextDest
{
	TextDestSignNode(v3s16 p, Client *client)
	{
		m_p = p;
		m_client = client;
	}
	void gotText(std::wstring text)
	{
		std::string ntext = wide_to_narrow(text);
		dstream<<"Changing text of a sign node: "
				<<ntext<<std::endl;
		m_client->sendSignNodeText(m_p, ntext);
	}

	v3s16 m_p;
	Client *m_client;
};

/*
	Render distance feedback loop
*/
void updateViewingRange(f32 frametime_in, Client *client)
{
	if(draw_control.range_all == true)
		return;
	
	static f32 added_frametime = 0;
	static s16 added_frames = 0;

	added_frametime += frametime_in;
	added_frames += 1;

	// Actually this counter kind of sucks because frametime is busytime
	static f32 counter = 0;
	counter -= frametime_in;
	if(counter > 0)
		return;
	//counter = 0.1;
	counter = 0.2;

	/*dstream<<__FUNCTION_NAME
			<<": Collected "<<added_frames<<" frames, total of "
			<<added_frametime<<"s."<<std::endl;*/
	
	/*dstream<<"draw_control.blocks_drawn="
			<<draw_control.blocks_drawn
			<<", draw_control.blocks_would_have_drawn="
			<<draw_control.blocks_would_have_drawn
			<<std::endl;*/
	
	float range_min = g_settings.getS16("viewing_range_nodes_min");
	float range_max = g_settings.getS16("viewing_range_nodes_max");
	
	// Limit minimum to keep the feedback loop stable
	if(range_min < 5)
		range_min = 5;
	
	draw_control.wanted_min_range = range_min;
	//draw_control.wanted_max_blocks = (1.5*draw_control.blocks_drawn)+1;
	draw_control.wanted_max_blocks = (1.5*draw_control.blocks_would_have_drawn)+1;
	if(draw_control.wanted_max_blocks < 10)
		draw_control.wanted_max_blocks = 10;
	
	float block_draw_ratio = 1.0;
	if(draw_control.blocks_would_have_drawn != 0)
	{
		block_draw_ratio = (float)draw_control.blocks_drawn
			/ (float)draw_control.blocks_would_have_drawn;
	}

	// Calculate the average frametime in the case that all wanted
	// blocks had been drawn
	f32 frametime = added_frametime / added_frames / block_draw_ratio;
	
	added_frametime = 0.0;
	added_frames = 0;
	
	float wanted_fps = g_settings.getFloat("wanted_fps");
	float wanted_frametime = 1.0 / wanted_fps;
	
	f32 wanted_frametime_change = wanted_frametime - frametime;
	//dstream<<"wanted_frametime_change="<<wanted_frametime_change<<std::endl;
	
	// If needed frametime change is small, just return
	if(fabs(wanted_frametime_change) < wanted_frametime*0.4)
	{
		//dstream<<"ignoring small wanted_frametime_change"<<std::endl;
		return;
	}

	float range = draw_control.wanted_range;
	float new_range = range;

	static s16 range_old = 0;
	static f32 frametime_old = 0;
	
	float d_range = range - range_old;
	f32 d_frametime = frametime - frametime_old;
	// A sane default of 30ms per 50 nodes of range
	static f32 time_per_range = 30. / 50;
	if(d_range != 0)
	{
		time_per_range = d_frametime / d_range;
	}
	
	// The minimum allowed calculated frametime-range derivative:
	// Practically this sets the maximum speed of changing the range.
	// The lower this value, the higher the maximum changing speed.
	// A low value here results in wobbly range (0.001)
	// A high value here results in slow changing range (0.0025)
	// SUGG: This could be dynamically adjusted so that when
	//       the camera is turning, this is lower
	//float min_time_per_range = 0.0015;
	float min_time_per_range = 0.0010;
	//float min_time_per_range = 0.05 / range;
	if(time_per_range < min_time_per_range)
	{
		time_per_range = min_time_per_range;
		//dstream<<"time_per_range="<<time_per_range<<" (min)"<<std::endl;
	}
	else
	{
		//dstream<<"time_per_range="<<time_per_range<<std::endl;
	}

	f32 wanted_range_change = wanted_frametime_change / time_per_range;
	// Dampen the change a bit to kill oscillations
	//wanted_range_change *= 0.9;
	//wanted_range_change *= 0.75;
	wanted_range_change *= 0.5;
	//dstream<<"wanted_range_change="<<wanted_range_change<<std::endl;

	// If needed range change is very small, just return
	if(fabs(wanted_range_change) < 0.001)
	{
		//dstream<<"ignoring small wanted_range_change"<<std::endl;
		return;
	}

	new_range += wanted_range_change;
	
	//float new_range_unclamped = new_range;
	if(new_range < range_min)
		new_range = range_min;
	if(new_range > range_max)
		new_range = range_max;
	
	/*dstream<<"new_range="<<new_range_unclamped
			<<", clamped to "<<new_range<<std::endl;*/

	draw_control.wanted_range = new_range;

	range_old = new_range;
	frametime_old = frametime;
}

/*
	Hotbar draw routine
*/
void draw_hotbar(video::IVideoDriver *driver, gui::IGUIFont *font,
		v2s32 centerlowerpos, s32 imgsize, s32 itemcount,
		Inventory *inventory, s32 halfheartcount)
{
	InventoryList *mainlist = inventory->getList("main");
	if(mainlist == NULL)
	{
		dstream<<"WARNING: draw_hotbar(): mainlist == NULL"<<std::endl;
		return;
	}
	
	s32 padding = imgsize/12;
	//s32 height = imgsize + padding*2;
	s32 width = itemcount*(imgsize+padding*2);
	
	// Position of upper left corner of bar
	v2s32 pos = centerlowerpos - v2s32(width/2, imgsize+padding*2);
	
	// Draw background color
	/*core::rect<s32> barrect(0,0,width,height);
	barrect += pos;
	video::SColor bgcolor(255,128,128,128);
	driver->draw2DRectangle(bgcolor, barrect, NULL);*/

	core::rect<s32> imgrect(0,0,imgsize,imgsize);

	for(s32 i=0; i<itemcount; i++)
	{
		InventoryItem *item = mainlist->getItem(i);
		
		core::rect<s32> rect = imgrect + pos
				+ v2s32(padding+i*(imgsize+padding*2), padding);
		
		if(g_selected_item == i)
		{
			driver->draw2DRectangle(video::SColor(255,255,0,0),
					core::rect<s32>(rect.UpperLeftCorner - v2s32(1,1)*padding,
							rect.LowerRightCorner + v2s32(1,1)*padding),
					NULL);
		}
		else
		{
			video::SColor bgcolor2(128,0,0,0);
			driver->draw2DRectangle(bgcolor2, rect, NULL);
		}

		if(item != NULL)
		{
			drawInventoryItem(driver, font, item, rect, NULL);
		}
	}
	
	/*
		Draw hearts
	*/
	{
		video::ITexture *heart_texture =
				driver->getTexture(getTexturePath("heart.png").c_str());
		v2s32 p = pos + v2s32(0, -20);
		for(s32 i=0; i<halfheartcount/2; i++)
		{
			const video::SColor color(255,255,255,255);
			const video::SColor colors[] = {color,color,color,color};
			core::rect<s32> rect(0,0,16,16);
			rect += p;
			driver->draw2DImage(heart_texture, rect,
				core::rect<s32>(core::position2d<s32>(0,0),
				core::dimension2di(heart_texture->getOriginalSize())),
				NULL, colors, true);
			p += v2s32(16,0);
		}
		if(halfheartcount % 2 == 1)
		{
			const video::SColor color(255,255,255,255);
			const video::SColor colors[] = {color,color,color,color};
			core::rect<s32> rect(0,0,16/2,16);
			rect += p;
			core::dimension2di srcd(heart_texture->getOriginalSize());
			srcd.Width /= 2;
			driver->draw2DImage(heart_texture, rect,
				core::rect<s32>(core::position2d<s32>(0,0), srcd),
				NULL, colors, true);
			p += v2s32(16,0);
		}
	}
}

/*
	Find what the player is pointing at
*/
void getPointedNode(Client *client, v3f player_position,
		v3f camera_direction, v3f camera_position,
		bool &nodefound, core::line3d<f32> shootline,
		v3s16 &nodepos, v3s16 &neighbourpos,
		core::aabbox3d<f32> &nodehilightbox,
		f32 d)
{
	f32 mindistance = BS * 1001;
	
	v3s16 pos_i = floatToInt(player_position, BS);

	/*std::cout<<"pos_i=("<<pos_i.X<<","<<pos_i.Y<<","<<pos_i.Z<<")"
			<<std::endl;*/

	s16 a = d;
	s16 ystart = pos_i.Y + 0 - (camera_direction.Y<0 ? a : 1);
	s16 zstart = pos_i.Z - (camera_direction.Z<0 ? a : 1);
	s16 xstart = pos_i.X - (camera_direction.X<0 ? a : 1);
	s16 yend = pos_i.Y + 1 + (camera_direction.Y>0 ? a : 1);
	s16 zend = pos_i.Z + (camera_direction.Z>0 ? a : 1);
	s16 xend = pos_i.X + (camera_direction.X>0 ? a : 1);
	
	for(s16 y = ystart; y <= yend; y++)
	for(s16 z = zstart; z <= zend; z++)
	for(s16 x = xstart; x <= xend; x++)
	{
		MapNode n;
		try
		{
			n = client->getNode(v3s16(x,y,z));
			if(content_pointable(n.d) == false)
				continue;
		}
		catch(InvalidPositionException &e)
		{
			continue;
		}

		v3s16 np(x,y,z);
		v3f npf = intToFloat(np, BS);
		
		f32 d = 0.01;
		
		v3s16 dirs[6] = {
			v3s16(0,0,1), // back
			v3s16(0,1,0), // top
			v3s16(1,0,0), // right
			v3s16(0,0,-1), // front
			v3s16(0,-1,0), // bottom
			v3s16(-1,0,0), // left
		};
		
		/*
			Meta-objects
		*/
		if(n.d == CONTENT_TORCH)
		{
			v3s16 dir = unpackDir(n.dir);
			v3f dir_f = v3f(dir.X, dir.Y, dir.Z);
			dir_f *= BS/2 - BS/6 - BS/20;
			v3f cpf = npf + dir_f;
			f32 distance = (cpf - camera_position).getLength();

			core::aabbox3d<f32> box;
			
			// bottom
			if(dir == v3s16(0,-1,0))
			{
				box = core::aabbox3d<f32>(
					npf - v3f(BS/6, BS/2, BS/6),
					npf + v3f(BS/6, -BS/2+BS/3*2, BS/6)
				);
			}
			// top
			else if(dir == v3s16(0,1,0))
			{
				box = core::aabbox3d<f32>(
					npf - v3f(BS/6, -BS/2+BS/3*2, BS/6),
					npf + v3f(BS/6, BS/2, BS/6)
				);
			}
			// side
			else
			{
				box = core::aabbox3d<f32>(
					cpf - v3f(BS/6, BS/3, BS/6),
					cpf + v3f(BS/6, BS/3, BS/6)
				);
			}

			if(distance < mindistance)
			{
				if(box.intersectsWithLine(shootline))
				{
					nodefound = true;
					nodepos = np;
					neighbourpos = np;
					mindistance = distance;
					nodehilightbox = box;
				}
			}
		}
		else if(n.d == CONTENT_SIGN_WALL)
		{
			v3s16 dir = unpackDir(n.dir);
			v3f dir_f = v3f(dir.X, dir.Y, dir.Z);
			dir_f *= BS/2 - BS/6 - BS/20;
			v3f cpf = npf + dir_f;
			f32 distance = (cpf - camera_position).getLength();

			v3f vertices[4] =
			{
				v3f(BS*0.42,-BS*0.35,-BS*0.4),
				v3f(BS*0.49, BS*0.35, BS*0.4),
			};

			for(s32 i=0; i<2; i++)
			{
				if(dir == v3s16(1,0,0))
					vertices[i].rotateXZBy(0);
				if(dir == v3s16(-1,0,0))
					vertices[i].rotateXZBy(180);
				if(dir == v3s16(0,0,1))
					vertices[i].rotateXZBy(90);
				if(dir == v3s16(0,0,-1))
					vertices[i].rotateXZBy(-90);
				if(dir == v3s16(0,-1,0))
					vertices[i].rotateXYBy(-90);
				if(dir == v3s16(0,1,0))
					vertices[i].rotateXYBy(90);

				vertices[i] += npf;
			}

			core::aabbox3d<f32> box;

			box = core::aabbox3d<f32>(vertices[0]);
			box.addInternalPoint(vertices[1]);

			if(distance < mindistance)
			{
				if(box.intersectsWithLine(shootline))
				{
					nodefound = true;
					nodepos = np;
					neighbourpos = np;
					mindistance = distance;
					nodehilightbox = box;
				}
			}
		}
		else if(n.d == CONTENT_RAIL)
		{
			v3s16 dir = unpackDir(n.dir);
			v3f dir_f = v3f(dir.X, dir.Y, dir.Z);
			dir_f *= BS/2 - BS/6 - BS/20;
			v3f cpf = npf + dir_f;
			f32 distance = (cpf - camera_position).getLength();

			float d = (float)BS/16;
			v3f vertices[4] =
			{
				v3f(BS/2, -BS/2+d, -BS/2),
				v3f(-BS/2, -BS/2, BS/2),
			};

			for(s32 i=0; i<2; i++)
			{
				vertices[i] += npf;
			}

			core::aabbox3d<f32> box;

			box = core::aabbox3d<f32>(vertices[0]);
			box.addInternalPoint(vertices[1]);

			if(distance < mindistance)
			{
				if(box.intersectsWithLine(shootline))
				{
					nodefound = true;
					nodepos = np;
					neighbourpos = np;
					mindistance = distance;
					nodehilightbox = box;
				}
			}
		}
		/*
			Regular blocks
		*/
		else
		{
			for(u16 i=0; i<6; i++)
			{
				v3f dir_f = v3f(dirs[i].X,
						dirs[i].Y, dirs[i].Z);
				v3f centerpoint = npf + dir_f * BS/2;
				f32 distance =
						(centerpoint - camera_position).getLength();
				
				if(distance < mindistance)
				{
					core::CMatrix4<f32> m;
					m.buildRotateFromTo(v3f(0,0,1), dir_f);

					// This is the back face
					v3f corners[2] = {
						v3f(BS/2, BS/2, BS/2),
						v3f(-BS/2, -BS/2, BS/2+d)
					};
					
					for(u16 j=0; j<2; j++)
					{
						m.rotateVect(corners[j]);
						corners[j] += npf;
					}

					core::aabbox3d<f32> facebox(corners[0]);
					facebox.addInternalPoint(corners[1]);

					if(facebox.intersectsWithLine(shootline))
					{
						nodefound = true;
						nodepos = np;
						neighbourpos = np + dirs[i];
						mindistance = distance;

						//nodehilightbox = facebox;

						const float d = 0.502;
						core::aabbox3d<f32> nodebox
								(-BS*d, -BS*d, -BS*d, BS*d, BS*d, BS*d);
						v3f nodepos_f = intToFloat(nodepos, BS);
						nodebox.MinEdge += nodepos_f;
						nodebox.MaxEdge += nodepos_f;
						nodehilightbox = nodebox;
					}
				} // if distance < mindistance
			} // for dirs
		} // regular block
	} // for coords
}

void update_skybox(video::IVideoDriver* driver,
		scene::ISceneManager* smgr, scene::ISceneNode* &skybox,
		float brightness)
{
	if(skybox)
	{
		skybox->remove();
	}
	
	/*// Disable skybox if FarMesh is enabled
	if(g_settings.getBool("enable_farmesh"))
		return;*/
	
	if(brightness >= 0.5)
	{
		skybox = smgr->addSkyBoxSceneNode(
			driver->getTexture(getTexturePath("skybox2.png").c_str()),
			driver->getTexture(getTexturePath("skybox3.png").c_str()),
			driver->getTexture(getTexturePath("skybox1.png").c_str()),
			driver->getTexture(getTexturePath("skybox1.png").c_str()),
			driver->getTexture(getTexturePath("skybox1.png").c_str()),
			driver->getTexture(getTexturePath("skybox1.png").c_str()));
	}
	else if(brightness >= 0.2)
	{
		skybox = smgr->addSkyBoxSceneNode(
			driver->getTexture(getTexturePath("skybox2_dawn.png").c_str()),
			driver->getTexture(getTexturePath("skybox3_dawn.png").c_str()),
			driver->getTexture(getTexturePath("skybox1_dawn.png").c_str()),
			driver->getTexture(getTexturePath("skybox1_dawn.png").c_str()),
			driver->getTexture(getTexturePath("skybox1_dawn.png").c_str()),
			driver->getTexture(getTexturePath("skybox1_dawn.png").c_str()));
	}
	else
	{
		skybox = smgr->addSkyBoxSceneNode(
			driver->getTexture(getTexturePath("skybox2_night.png").c_str()),
			driver->getTexture(getTexturePath("skybox3_night.png").c_str()),
			driver->getTexture(getTexturePath("skybox1_night.png").c_str()),
			driver->getTexture(getTexturePath("skybox1_night.png").c_str()),
			driver->getTexture(getTexturePath("skybox1_night.png").c_str()),
			driver->getTexture(getTexturePath("skybox1_night.png").c_str()));
	}
}

void the_game(
	bool &kill,
	bool random_input,
	InputHandler *input,
	IrrlichtDevice *device,
	gui::IGUIFont* font,
	std::string map_dir,
	std::string playername,
	std::string password,
	std::string address,
	u16 port,
	std::wstring &error_message
)
{
	video::IVideoDriver* driver = device->getVideoDriver();
	scene::ISceneManager* smgr = device->getSceneManager();

	v2u32 screensize(0,0);
	v2u32 last_screensize(0,0);
	screensize = driver->getScreenSize();

	const s32 hotbar_itemcount = 8;
	const s32 hotbar_imagesize = 36;
	
	// The color of the sky

	//video::SColor skycolor = video::SColor(255,140,186,250);

	video::SColor bgcolor_bright = video::SColor(255,170,200,230);

	/*
		Draw "Loading" screen
	*/
	const wchar_t *loadingtext = L"Loading and connecting...";
	u32 text_height = font->getDimension(loadingtext).Height;
	core::vector2d<s32> center(screensize.X/2, screensize.Y/2);
	core::vector2d<s32> textsize(300, text_height);
	core::rect<s32> textrect(center - textsize/2, center + textsize/2);

	gui::IGUIStaticText *gui_loadingtext = guienv->addStaticText(
			loadingtext, textrect, false, false);
	gui_loadingtext->setTextAlignment(gui::EGUIA_CENTER, gui::EGUIA_UPPERLEFT);

	driver->beginScene(true, true, video::SColor(255,0,0,0));
	guienv->drawAll();
	driver->endScene();

	
	/*
		Create server.
		SharedPtr will delete it when it goes out of scope.
	*/
	SharedPtr<Server> server;
	if(address == ""){
		std::cout<<DTIME<<"Creating server"<<std::endl;
		server = new Server(map_dir);
		server->start(port);
	}
	
	/*
		Create client
	*/

	std::cout<<DTIME<<"Creating client"<<std::endl;
	Client client(device, playername.c_str(), password, draw_control);
			
	Address connect_address(0,0,0,0, port);
	try{
		if(address == "")
			//connect_address.Resolve("localhost");
			connect_address.setAddress(127,0,0,1);
		else
			connect_address.Resolve(address.c_str());
	}
	catch(ResolveError &e)
	{
		std::cout<<DTIME<<"Couldn't resolve address"<<std::endl;
		//return 0;
		error_message = L"Couldn't resolve address";
		gui_loadingtext->remove();
		return;
	}

	/*
		Attempt to connect to the server
	*/
	
	dstream<<DTIME<<"Connecting to server at ";
	connect_address.print(&dstream);
	dstream<<std::endl;
	client.connect(connect_address);

	bool could_connect = false;
	
	try{
		float time_counter = 0.0;
		for(;;)
		{
			if(client.connectedAndInitialized())
			{
				could_connect = true;
				break;
			}
			if(client.accessDenied())
			{
				break;
			}
			// Wait for 10 seconds
			if(time_counter >= 10.0)
			{
				break;
			}

			// Update screen
			driver->beginScene(true, true, video::SColor(255,0,0,0));
			guienv->drawAll();
			driver->endScene();

			// Update client and server

			client.step(0.1);

			if(server != NULL)
				server->step(0.1);
			
			// Delay a bit
			sleep_ms(100);
			time_counter += 0.1;
		}
	}
	catch(con::PeerNotFoundException &e)
	{}

	if(could_connect == false)
	{
		if(client.accessDenied())
		{
			error_message = L"Access denied. Reason: "
					+client.accessDeniedReason();
			std::cout<<DTIME<<wide_to_narrow(error_message)<<std::endl;
		}
		else
		{
			error_message = L"Connection timed out.";
			std::cout<<DTIME<<"Timed out."<<std::endl;
		}
		gui_loadingtext->remove();
		return;
	}

	/*
		Create skybox
	*/
	float old_brightness = 1.0;
	scene::ISceneNode* skybox = NULL;
	update_skybox(driver, smgr, skybox, 1.0);
	
	/*
		Create the camera node
	*/

	scene::ICameraSceneNode* camera = smgr->addCameraSceneNode(
		0, // Camera parent
		v3f(BS*100, BS*2, BS*100), // Look from
		v3f(BS*100+1, BS*2, BS*100), // Look to
		-1 // Camera ID
   	);

	if(camera == NULL)
	{
		error_message = L"Failed to create the camera node";
		return;
	}

	camera->setFOV(FOV_ANGLE);

	// Just so big a value that everything rendered is visible
	camera->setFarValue(100000*BS);
	
	f32 camera_yaw = 0; // "right/left"
	f32 camera_pitch = 0; // "up/down"

	/*
		Clouds
	*/
	
	float cloud_height = BS*100;
	Clouds *clouds = NULL;
	if(g_settings.getBool("enable_clouds"))
	{
		clouds = new Clouds(smgr->getRootSceneNode(), smgr, -1,
				cloud_height, time(0));
	}
	
	/*
		FarMesh
	*/

	FarMesh *farmesh = NULL;
	if(g_settings.getBool("enable_farmesh"))
	{
		farmesh = new FarMesh(smgr->getRootSceneNode(), smgr, -1, client.getMapSeed(), &client);
	}

	/*
		Move into game
	*/
	
	gui_loadingtext->remove();

	/*
		Add some gui stuff
	*/

	// First line of debug text
	gui::IGUIStaticText *guitext = guienv->addStaticText(
			L"Minetest-c55",
			core::rect<s32>(5, 5, 795, 5+text_height),
			false, false);
	// Second line of debug text
	gui::IGUIStaticText *guitext2 = guienv->addStaticText(
			L"",
			core::rect<s32>(5, 5+(text_height+5)*1, 795, (5+text_height)*2),
			false, false);
	
	// At the middle of the screen
	// Object infos are shown in this
	gui::IGUIStaticText *guitext_info = guienv->addStaticText(
			L"",
			core::rect<s32>(0,0,400,text_height+5) + v2s32(100,200),
			false, false);
	
	// Chat text
	gui::IGUIStaticText *guitext_chat = guienv->addStaticText(
			L"",
			core::rect<s32>(0,0,0,0),
			//false, false); // Disable word wrap as of now
			false, true);
	//guitext_chat->setBackgroundColor(video::SColor(96,0,0,0));
	core::list<ChatLine> chat_lines;
	
	/*GUIQuickInventory *quick_inventory = new GUIQuickInventory
			(guienv, NULL, v2s32(10, 70), 5, &local_inventory);*/
	/*GUIQuickInventory *quick_inventory = new GUIQuickInventory
			(guienv, NULL, v2s32(0, 0), quickinv_itemcount, &local_inventory);*/
	
	// Test the text input system
	/*(new GUITextInputMenu(guienv, guiroot, -1, &g_menumgr,
			NULL))->drop();*/
	/*GUIMessageMenu *menu =
			new GUIMessageMenu(guienv, guiroot, -1, 
				&g_menumgr,
				L"Asd");
	menu->drop();*/
	
	// Launch pause menu
	(new GUIPauseMenu(guienv, guiroot, -1, g_gamecallback,
			&g_menumgr))->drop();
	
	// Enable texts
	/*guitext2->setVisible(true);
	guitext_info->setVisible(true);
	guitext_chat->setVisible(true);*/

	//s32 guitext_chat_pad_bottom = 70;

	/*
		Some statistics are collected in these
	*/
	u32 drawtime = 0;
	u32 beginscenetime = 0;
	u32 scenetime = 0;
	u32 endscenetime = 0;
	
	// A test
	//throw con::PeerNotFoundException("lol");

	core::list<float> frametime_log;

	float damage_flash_timer = 0;
	s16 farmesh_range = 20*MAP_BLOCKSIZE;
	
	bool invert_mouse = g_settings.getBool("invert_mouse");

	/*
		Main loop
	*/

	bool first_loop_after_window_activation = true;

	// TODO: Convert the static interval timers to these
	// Interval limiter for profiler
	IntervalLimiter m_profiler_interval;

	// Time is in milliseconds
	// NOTE: getRealTime() causes strange problems in wine (imprecision?)
	// NOTE: So we have to use getTime() and call run()s between them
	u32 lasttime = device->getTimer()->getTime();

	while(device->run() && kill == false)
	{
		if(g_gamecallback->disconnect_requested)
		{
			g_gamecallback->disconnect_requested = false;
			break;
		}

		if(g_gamecallback->changepassword_requested)
		{
			(new GUIPasswordChange(guienv, guiroot, -1,
				&g_menumgr, &client))->drop();
			g_gamecallback->changepassword_requested = false;
		}

		/*
			Process TextureSource's queue
		*/
		((TextureSource*)g_texturesource)->processQueue();

		/*
			Random calculations
		*/
		last_screensize = screensize;
		screensize = driver->getScreenSize();
		v2s32 displaycenter(screensize.X/2,screensize.Y/2);
		//bool screensize_changed = screensize != last_screensize;
		
		// Hilight boxes collected during the loop and displayed
		core::list< core::aabbox3d<f32> > hilightboxes;
		
		// Info text
		std::wstring infotext;

		// When screen size changes, update positions and sizes of stuff
		/*if(screensize_changed)
		{
			v2s32 pos(displaycenter.X-((quickinv_itemcount-1)*quickinv_spacing+quickinv_size)/2, screensize.Y-quickinv_spacing);
			quick_inventory->updatePosition(pos);
		}*/

		//TimeTaker //timer1("//timer1");
		
		// Time of frame without fps limit
		float busytime;
		u32 busytime_u32;
		{
			// not using getRealTime is necessary for wine
			u32 time = device->getTimer()->getTime();
			if(time > lasttime)
				busytime_u32 = time - lasttime;
			else
				busytime_u32 = 0;
			busytime = busytime_u32 / 1000.0;
		}

		//std::cout<<"busytime_u32="<<busytime_u32<<std::endl;
	
		// Necessary for device->getTimer()->getTime()
		device->run();

		/*
			Viewing range
		*/
		
		updateViewingRange(busytime, &client);
		
		/*
			FPS limiter
		*/

		{
			float fps_max = g_settings.getFloat("fps_max");
			u32 frametime_min = 1000./fps_max;
			
			if(busytime_u32 < frametime_min)
			{
				u32 sleeptime = frametime_min - busytime_u32;
				device->sleep(sleeptime);
			}
		}

		// Necessary for device->getTimer()->getTime()
		device->run();

		/*
			Time difference calculation
		*/
		f32 dtime; // in seconds
		
		u32 time = device->getTimer()->getTime();
		if(time > lasttime)
			dtime = (time - lasttime) / 1000.0;
		else
			dtime = 0;
		lasttime = time;

		/*
			Log frametime for visualization
		*/
		frametime_log.push_back(dtime);
		if(frametime_log.size() > 100)
		{
			core::list<float>::Iterator i = frametime_log.begin();
			frametime_log.erase(i);
		}

		/*
			Visualize frametime in terminal
		*/
		/*for(u32 i=0; i<dtime*400; i++)
			std::cout<<"X";
		std::cout<<std::endl;*/

		/*
			Time average and jitter calculation
		*/

		static f32 dtime_avg1 = 0.0;
		dtime_avg1 = dtime_avg1 * 0.98 + dtime * 0.02;
		f32 dtime_jitter1 = dtime - dtime_avg1;

		static f32 dtime_jitter1_max_sample = 0.0;
		static f32 dtime_jitter1_max_fraction = 0.0;
		{
			static f32 jitter1_max = 0.0;
			static f32 counter = 0.0;
			if(dtime_jitter1 > jitter1_max)
				jitter1_max = dtime_jitter1;
			counter += dtime;
			if(counter > 0.0)
			{
				counter -= 3.0;
				dtime_jitter1_max_sample = jitter1_max;
				dtime_jitter1_max_fraction
						= dtime_jitter1_max_sample / (dtime_avg1+0.001);
				jitter1_max = 0.0;
			}
		}
		
		/*
			Busytime average and jitter calculation
		*/

		static f32 busytime_avg1 = 0.0;
		busytime_avg1 = busytime_avg1 * 0.98 + busytime * 0.02;
		f32 busytime_jitter1 = busytime - busytime_avg1;
		
		static f32 busytime_jitter1_max_sample = 0.0;
		static f32 busytime_jitter1_min_sample = 0.0;
		{
			static f32 jitter1_max = 0.0;
			static f32 jitter1_min = 0.0;
			static f32 counter = 0.0;
			if(busytime_jitter1 > jitter1_max)
				jitter1_max = busytime_jitter1;
			if(busytime_jitter1 < jitter1_min)
				jitter1_min = busytime_jitter1;
			counter += dtime;
			if(counter > 0.0){
				counter -= 3.0;
				busytime_jitter1_max_sample = jitter1_max;
				busytime_jitter1_min_sample = jitter1_min;
				jitter1_max = 0.0;
				jitter1_min = 0.0;
			}
		}
		
		/*
			Debug info for client
		*/
		{
			static float counter = 0.0;
			counter -= dtime;
			if(counter < 0)
			{
				counter = 30.0;
				client.printDebugInfo(std::cout);
			}
		}

		/*
			Profiler
		*/
		float profiler_print_interval =
				g_settings.getFloat("profiler_print_interval");
		if(profiler_print_interval != 0)
		{
			if(m_profiler_interval.step(0.030, profiler_print_interval))
			{
				dstream<<"Profiler:"<<std::endl;
				g_profiler.print(dstream);
				g_profiler.clear();
			}
		}

		/*
			Direct handling of user input
		*/
		
		// Reset input if window not active or some menu is active
		if(device->isWindowActive() == false || noMenuActive() == false)
		{
			input->clear();
		}

		// Input handler step() (used by the random input generator)
		input->step(dtime);

		/*
			Launch menus according to keys
		*/
		if(input->wasKeyDown(getKeySetting("keymap_inventory")))
		{
			dstream<<DTIME<<"the_game: "
					<<"Launching inventory"<<std::endl;
			
			GUIInventoryMenu *menu =
				new GUIInventoryMenu(guienv, guiroot, -1,
					&g_menumgr, v2s16(8,7),
					client.getInventoryContext(),
					&client);

			core::array<GUIInventoryMenu::DrawSpec> draw_spec;
			draw_spec.push_back(GUIInventoryMenu::DrawSpec(
					"list", "current_player", "main",
					v2s32(0, 3), v2s32(8, 4)));
			draw_spec.push_back(GUIInventoryMenu::DrawSpec(
					"list", "current_player", "craft",
					v2s32(3, 0), v2s32(3, 3)));
			draw_spec.push_back(GUIInventoryMenu::DrawSpec(
					"list", "current_player", "craftresult",
					v2s32(7, 1), v2s32(1, 1)));

			menu->setDrawSpec(draw_spec);

			menu->drop();
		}
		else if(input->wasKeyDown(KEY_ESCAPE))
		{
			dstream<<DTIME<<"the_game: "
					<<"Launching pause menu"<<std::endl;
			// It will delete itself by itself
			(new GUIPauseMenu(guienv, guiroot, -1, g_gamecallback,
					&g_menumgr))->drop();

			// Move mouse cursor on top of the disconnect button
			input->setMousePos(displaycenter.X, displaycenter.Y+25);
		}
		else if(input->wasKeyDown(getKeySetting("keymap_chat")))
		{
			TextDest *dest = new TextDestChat(&client);

			(new GUITextInputMenu(guienv, guiroot, -1,
					&g_menumgr, dest,
					L""))->drop();
		}
		else if(input->wasKeyDown(getKeySetting("keymap_freemove")))
		{
			if(g_settings.getBool("free_move"))
			{
				g_settings.set("free_move","false");
<<<<<<< HEAD
				chat_lines.push_back(ChatLine(L"free_move disabled"));
=======
>>>>>>> e261cc9e
			}
			else
			{
				g_settings.set("free_move","true");
<<<<<<< HEAD
				chat_lines.push_back(ChatLine(L"free_move enabled"));
=======
>>>>>>> e261cc9e
			}
		}
		else if(input->wasKeyDown(getKeySetting("keymap_fastmove")))
		{
			if(g_settings.getBool("fast_move"))
			{
				g_settings.set("fast_move","false");
<<<<<<< HEAD
				chat_lines.push_back(ChatLine(L"fast_move disabled"));
=======
>>>>>>> e261cc9e
			}
			else
			{
				g_settings.set("fast_move","true");
<<<<<<< HEAD
				chat_lines.push_back(ChatLine(L"fast_move enabled"));
=======
>>>>>>> e261cc9e
			}
		}

		// Item selection with mouse wheel
		{
			s32 wheel = input->getMouseWheel();
			u16 max_item = MYMIN(PLAYER_INVENTORY_SIZE-1,
					hotbar_itemcount-1);

			if(wheel < 0)
			{
				if(g_selected_item < max_item)
					g_selected_item++;
				else
					g_selected_item = 0;
			}
			else if(wheel > 0)
			{
				if(g_selected_item > 0)
					g_selected_item--;
				else
					g_selected_item = max_item;
			}
		}
		
		// Item selection
		for(u16 i=0; i<10; i++)
		{
			s32 keycode = irr::KEY_KEY_1 + i;
			if(i == 9)
				keycode = irr::KEY_KEY_0;
			if(input->wasKeyDown((irr::EKEY_CODE)keycode))
			{
				if(i < PLAYER_INVENTORY_SIZE && i < hotbar_itemcount)
				{
					g_selected_item = i;

					dstream<<DTIME<<"Selected item: "
							<<g_selected_item<<std::endl;
				}
			}
		}

		// Viewing range selection
		if(input->wasKeyDown(getKeySetting("keymap_rangeselect")))
		{
			if(draw_control.range_all)
			{
				draw_control.range_all = false;
				dstream<<DTIME<<"Disabled full viewing range"<<std::endl;
			}
			else
			{
				draw_control.range_all = true;
				dstream<<DTIME<<"Enabled full viewing range"<<std::endl;
			}
		}

		// Print debug stacks
		if(input->wasKeyDown(getKeySetting("keymap_print_debug_stacks")))
		{
			dstream<<"-----------------------------------------"
					<<std::endl;
			dstream<<DTIME<<"Printing debug stacks:"<<std::endl;
			dstream<<"-----------------------------------------"
					<<std::endl;
			debug_stacks_print();
		}

		/*
			Player speed control
			TODO: Cache the keycodes from getKeySetting
		*/
		
		{
			/*bool a_up,
			bool a_down,
			bool a_left,
			bool a_right,
			bool a_jump,
			bool a_superspeed,
			bool a_sneak,
			float a_pitch,
			float a_yaw*/
			PlayerControl control(
				input->isKeyDown(getKeySetting("keymap_forward")),
				input->isKeyDown(getKeySetting("keymap_backward")),
				input->isKeyDown(getKeySetting("keymap_left")),
				input->isKeyDown(getKeySetting("keymap_right")),
				input->isKeyDown(getKeySetting("keymap_jump")),
				input->isKeyDown(getKeySetting("keymap_special1")),
				input->isKeyDown(getKeySetting("keymap_sneak")),
				camera_pitch,
				camera_yaw
			);
			client.setPlayerControl(control);
		}
		
		/*
			Run server
		*/

		if(server != NULL)
		{
			//TimeTaker timer("server->step(dtime)");
			server->step(dtime);
		}

		/*
			Process environment
		*/
		
		{
			//TimeTaker timer("client.step(dtime)");
			client.step(dtime);
			//client.step(dtime_avg1);
		}

		// Read client events
		for(;;)
		{
			ClientEvent event = client.getClientEvent();
			if(event.type == CE_NONE)
			{
				break;
			}
			else if(event.type == CE_PLAYER_DAMAGE)
			{
				//u16 damage = event.player_damage.amount;
				//dstream<<"Player damage: "<<damage<<std::endl;
				damage_flash_timer = 0.05;
			}
			else if(event.type == CE_PLAYER_FORCE_MOVE)
			{
				camera_yaw = event.player_force_move.yaw;
				camera_pitch = event.player_force_move.pitch;
			}
		}
		
		// Get player position
		v3f player_position = client.getPlayerPosition();

		//TimeTaker //timer2("//timer2");

		/*
			Mouse and camera control
		*/
		
		if((device->isWindowActive() && noMenuActive()) || random_input)
		{
			if(!random_input)
			{
				// Mac OSX gets upset if this is set every frame
				if(device->getCursorControl()->isVisible())
					device->getCursorControl()->setVisible(false);
			}

			if(first_loop_after_window_activation){
				//std::cout<<"window active, first loop"<<std::endl;
				first_loop_after_window_activation = false;
			}
			else{
				s32 dx = input->getMousePos().X - displaycenter.X;
				s32 dy = input->getMousePos().Y - displaycenter.Y;
				if(invert_mouse)
					dy = -dy;
				//std::cout<<"window active, pos difference "<<dx<<","<<dy<<std::endl;
				
				/*const float keyspeed = 500;
				if(input->isKeyDown(irr::KEY_UP))
					dy -= dtime * keyspeed;
				if(input->isKeyDown(irr::KEY_DOWN))
					dy += dtime * keyspeed;
				if(input->isKeyDown(irr::KEY_LEFT))
					dx -= dtime * keyspeed;
				if(input->isKeyDown(irr::KEY_RIGHT))
					dx += dtime * keyspeed;*/

				camera_yaw -= dx*0.2;
				camera_pitch += dy*0.2;
				if(camera_pitch < -89.5) camera_pitch = -89.5;
				if(camera_pitch > 89.5) camera_pitch = 89.5;
			}
			input->setMousePos(displaycenter.X, displaycenter.Y);
		}
		else{
			// Mac OSX gets upset if this is set every frame
			if(device->getCursorControl()->isVisible() == false)
				device->getCursorControl()->setVisible(true);

			//std::cout<<"window inactive"<<std::endl;
			first_loop_after_window_activation = true;
		}

		camera_yaw = wrapDegrees(camera_yaw);
		camera_pitch = wrapDegrees(camera_pitch);
		
		v3f camera_direction = v3f(0,0,1);
		camera_direction.rotateYZBy(camera_pitch);
		camera_direction.rotateXZBy(camera_yaw);
		
		// This is at the height of the eyes of the current figure
		//v3f camera_position = player_position + v3f(0, BS+BS/2, 0);
		// This is more like in minecraft
		v3f camera_position = player_position + v3f(0, BS+BS*0.625, 0);

		camera->setPosition(camera_position);
		// *100.0 helps in large map coordinates
		camera->setTarget(camera_position + camera_direction * 100.0);

		if(FIELD_OF_VIEW_TEST){
			client.updateCamera(v3f(0,0,0), v3f(0,0,1));
		}
		else{
			//TimeTaker timer("client.updateCamera");
			client.updateCamera(camera_position, camera_direction);
		}
		
		//timer2.stop();
		//TimeTaker //timer3("//timer3");

		/*
			Calculate what block is the crosshair pointing to
		*/
		
		//u32 t1 = device->getTimer()->getRealTime();
		
		//f32 d = 4; // max. distance
		f32 d = 4; // max. distance
		core::line3d<f32> shootline(camera_position,
				camera_position + camera_direction * BS * (d+1));

		MapBlockObject *selected_object = client.getSelectedObject
				(d*BS, camera_position, shootline);

		ClientActiveObject *selected_active_object
				= client.getSelectedActiveObject
					(d*BS, camera_position, shootline);

		if(selected_object != NULL)
		{
			//dstream<<"Client returned selected_object != NULL"<<std::endl;

			core::aabbox3d<f32> box_on_map
					= selected_object->getSelectionBoxOnMap();

			hilightboxes.push_back(box_on_map);

			infotext = narrow_to_wide(selected_object->infoText());

			if(input->getLeftClicked())
			{
				std::cout<<DTIME<<"Left-clicked object"<<std::endl;
				client.clickObject(0, selected_object->getBlock()->getPos(),
						selected_object->getId(), g_selected_item);
			}
			else if(input->getRightClicked())
			{
				std::cout<<DTIME<<"Right-clicked object"<<std::endl;
				/*
					Check if we want to modify the object ourselves
				*/
				if(selected_object->getTypeId() == MAPBLOCKOBJECT_TYPE_SIGN)
				{
					dstream<<"Sign object right-clicked"<<std::endl;
					
					if(random_input == false)
					{
						// Get a new text for it

						TextDest *dest = new TextDestSign(
								selected_object->getBlock()->getPos(),
								selected_object->getId(),
								&client);

						SignObject *sign_object = (SignObject*)selected_object;

						std::wstring wtext =
								narrow_to_wide(sign_object->getText());

						(new GUITextInputMenu(guienv, guiroot, -1,
								&g_menumgr, dest,
								wtext))->drop();
					}
				}
				/*
					Otherwise pass the event to the server as-is
				*/
				else
				{
					client.clickObject(1, selected_object->getBlock()->getPos(),
							selected_object->getId(), g_selected_item);
				}
			}
		}
		else if(selected_active_object != NULL)
		{
			//dstream<<"Client returned selected_active_object != NULL"<<std::endl;
			
			core::aabbox3d<f32> *selection_box
					= selected_active_object->getSelectionBox();
			// Box should exist because object was returned in the
			// first place
			assert(selection_box);

			v3f pos = selected_active_object->getPosition();

			core::aabbox3d<f32> box_on_map(
					selection_box->MinEdge + pos,
					selection_box->MaxEdge + pos
			);

			hilightboxes.push_back(box_on_map);

			//infotext = narrow_to_wide("A ClientActiveObject");
			infotext = narrow_to_wide(selected_active_object->infoText());

			if(input->getLeftClicked())
			{
				std::cout<<DTIME<<"Left-clicked object"<<std::endl;
				client.clickActiveObject(0,
						selected_active_object->getId(), g_selected_item);
			}
			else if(input->getRightClicked())
			{
				std::cout<<DTIME<<"Right-clicked object"<<std::endl;
			}
		}
		else // selected_object == NULL
		{

		/*
			Find out which node we are pointing at
		*/
		
		bool nodefound = false;
		v3s16 nodepos;
		v3s16 neighbourpos;
		core::aabbox3d<f32> nodehilightbox;

		getPointedNode(&client, player_position,
				camera_direction, camera_position,
				nodefound, shootline,
				nodepos, neighbourpos,
				nodehilightbox, d);
	
		static float nodig_delay_counter = 0.0;

		if(nodefound)
		{
			static v3s16 nodepos_old(-32768,-32768,-32768);

			static float dig_time = 0.0;
			static u16 dig_index = 0;
			
			/*
				Visualize selection
			*/

			hilightboxes.push_back(nodehilightbox);

			/*
				Check information text of node
			*/

			NodeMetadata *meta = client.getNodeMetadata(nodepos);
			if(meta)
			{
				infotext = narrow_to_wide(meta->infoText());
			}
			
			//MapNode node = client.getNode(nodepos);

			/*
				Handle digging
			*/
			
			if(input->getLeftReleased())
			{
				client.clearTempMod(nodepos);
				dig_time = 0.0;
			}
			
			if(nodig_delay_counter > 0.0)
			{
				nodig_delay_counter -= dtime;
			}
			else
			{
				if(nodepos != nodepos_old)
				{
					std::cout<<DTIME<<"Pointing at ("<<nodepos.X<<","
							<<nodepos.Y<<","<<nodepos.Z<<")"<<std::endl;

					if(nodepos_old != v3s16(-32768,-32768,-32768))
					{
						client.clearTempMod(nodepos_old);
						dig_time = 0.0;
					}
				}

				if(input->getLeftClicked() ||
						(input->getLeftState() && nodepos != nodepos_old))
				{
					dstream<<DTIME<<"Started digging"<<std::endl;
					client.groundAction(0, nodepos, neighbourpos, g_selected_item);
				}
				if(input->getLeftClicked())
				{
					client.setTempMod(nodepos, NodeMod(NODEMOD_CRACK, 0));
				}
				if(input->getLeftState())
				{
					MapNode n = client.getNode(nodepos);
				
					// Get tool name. Default is "" = bare hands
					std::string toolname = "";
					InventoryList *mlist = local_inventory.getList("main");
					if(mlist != NULL)
					{
						InventoryItem *item = mlist->getItem(g_selected_item);
						if(item && (std::string)item->getName() == "ToolItem")
						{
							ToolItem *titem = (ToolItem*)item;
							toolname = titem->getToolName();
						}
					}

					// Get digging properties for material and tool
					u8 material = n.d;
					DiggingProperties prop =
							getDiggingProperties(material, toolname);
					
					float dig_time_complete = 0.0;

					if(prop.diggable == false)
					{
						/*dstream<<"Material "<<(int)material
								<<" not diggable with \""
								<<toolname<<"\""<<std::endl;*/
						// I guess nobody will wait for this long
						dig_time_complete = 10000000.0;
					}
					else
					{
						dig_time_complete = prop.time;
					}
					
					if(dig_time_complete >= 0.001)
					{
						dig_index = (u16)((float)CRACK_ANIMATION_LENGTH
								* dig_time/dig_time_complete);
					}
					// This is for torches
					else
					{
						dig_index = CRACK_ANIMATION_LENGTH;
					}

					if(dig_index < CRACK_ANIMATION_LENGTH)
					{
						//TimeTaker timer("client.setTempMod");
						//dstream<<"dig_index="<<dig_index<<std::endl;
						client.setTempMod(nodepos, NodeMod(NODEMOD_CRACK, dig_index));
					}
					else
					{
						dstream<<DTIME<<"Digging completed"<<std::endl;
						client.groundAction(3, nodepos, neighbourpos, g_selected_item);
						client.clearTempMod(nodepos);
						client.removeNode(nodepos);

						dig_time = 0;

						nodig_delay_counter = dig_time_complete
								/ (float)CRACK_ANIMATION_LENGTH;

						// We don't want a corresponding delay to
						// very time consuming nodes
						if(nodig_delay_counter > 0.5)
						{
							nodig_delay_counter = 0.5;
						}
						// We want a slight delay to very little
						// time consuming nodes
						float mindelay = 0.15;
						if(nodig_delay_counter < mindelay)
						{
							nodig_delay_counter = mindelay;
						}
					}

					dig_time += dtime;
				}
			}
			
			if(input->getRightClicked())
			{
				std::cout<<DTIME<<"Ground right-clicked"<<std::endl;
				
				// If metadata provides an inventory view, activate it
				if(meta && meta->getInventoryDrawSpecString() != "" && !random_input)
				{
					dstream<<DTIME<<"Launching custom inventory view"<<std::endl;
					/*
						Construct the unique identification string of the node
					*/
					std::string current_name;
					current_name += "nodemeta:";
					current_name += itos(nodepos.X);
					current_name += ",";
					current_name += itos(nodepos.Y);
					current_name += ",";
					current_name += itos(nodepos.Z);
					
					/*
						Create menu
					*/

					core::array<GUIInventoryMenu::DrawSpec> draw_spec;
					v2s16 invsize =
						GUIInventoryMenu::makeDrawSpecArrayFromString(
							draw_spec,
							meta->getInventoryDrawSpecString(),
							current_name);

					GUIInventoryMenu *menu =
						new GUIInventoryMenu(guienv, guiroot, -1,
							&g_menumgr, invsize,
							client.getInventoryContext(),
							&client);
					menu->setDrawSpec(draw_spec);
					menu->drop();
				}
				else if(meta && meta->typeId() == CONTENT_SIGN_WALL && !random_input)
				{
					dstream<<"Sign node right-clicked"<<std::endl;
					
					SignNodeMetadata *signmeta = (SignNodeMetadata*)meta;
					
					// Get a new text for it

					TextDest *dest = new TextDestSignNode(nodepos, &client);

					std::wstring wtext =
							narrow_to_wide(signmeta->getText());

					(new GUITextInputMenu(guienv, guiroot, -1,
							&g_menumgr, dest,
							wtext))->drop();
				}
				else
				{
					client.groundAction(1, nodepos, neighbourpos, g_selected_item);
				}
			}
			
			nodepos_old = nodepos;
		}
		else{
		}

		} // selected_object == NULL
		
		input->resetLeftClicked();
		input->resetRightClicked();
		
		if(input->getLeftReleased())
		{
			std::cout<<DTIME<<"Left button released (stopped digging)"
					<<std::endl;
			client.groundAction(2, v3s16(0,0,0), v3s16(0,0,0), 0);
		}
		if(input->getRightReleased())
		{
			//std::cout<<DTIME<<"Right released"<<std::endl;
			// Nothing here
		}
		
		input->resetLeftReleased();
		input->resetRightReleased();
		
		/*
			Calculate stuff for drawing
		*/

		camera->setAspectRatio((f32)screensize.X / (f32)screensize.Y);
		
		u32 daynight_ratio = client.getDayNightRatio();
		u8 l = decode_light((daynight_ratio * LIGHT_SUN) / 1000);
		video::SColor bgcolor = video::SColor(
				255,
				bgcolor_bright.getRed() * l / 255,
				bgcolor_bright.getGreen() * l / 255,
				bgcolor_bright.getBlue() * l / 255);
				/*skycolor.getRed() * l / 255,
				skycolor.getGreen() * l / 255,
				skycolor.getBlue() * l / 255);*/

		float brightness = (float)l/255.0;

		/*
			Update skybox
		*/
		if(fabs(brightness - old_brightness) > 0.01)
			update_skybox(driver, smgr, skybox, brightness);

		/*
			Update coulds
		*/
		if(clouds)
		{
			clouds->step(dtime);
			clouds->update(v2f(player_position.X, player_position.Z),
					0.05+brightness*0.95);
		}
		
		/*
			Update farmesh
		*/
		if(farmesh)
		{
			farmesh_range = draw_control.wanted_range * 10;
			if(draw_control.range_all && farmesh_range < 500)
				farmesh_range = 500;
			if(farmesh_range > 1000)
				farmesh_range = 1000;

			farmesh->step(dtime);
			farmesh->update(v2f(player_position.X, player_position.Z),
					0.05+brightness*0.95, farmesh_range);
		}
		
		// Store brightness value
		old_brightness = brightness;

		/*
			Fog
		*/
		
		if(g_settings.getBool("enable_fog") == true)
		{
			f32 range;
			if(farmesh)
			{
				range = BS*farmesh_range;
			}
			else
			{
				range = draw_control.wanted_range*BS + MAP_BLOCKSIZE*BS*1.5;
				if(draw_control.range_all)
					range = 100000*BS;
				if(range < 50*BS)
					range = range * 0.5 + 25*BS;
			}

			driver->setFog(
				bgcolor,
				video::EFT_FOG_LINEAR,
				range*0.4,
				range*1.0,
				0.01,
				false, // pixel fog
				false // range fog
			);
		}
		else
		{
			driver->setFog(
				bgcolor,
				video::EFT_FOG_LINEAR,
				100000*BS,
				110000*BS,
				0.01,
				false, // pixel fog
				false // range fog
			);
		}


		/*
			Update gui stuff (0ms)
		*/

		//TimeTaker guiupdatetimer("Gui updating");
		
		{
			static float drawtime_avg = 0;
			drawtime_avg = drawtime_avg * 0.95 + (float)drawtime*0.05;
			static float beginscenetime_avg = 0;
			beginscenetime_avg = beginscenetime_avg * 0.95 + (float)beginscenetime*0.05;
			static float scenetime_avg = 0;
			scenetime_avg = scenetime_avg * 0.95 + (float)scenetime*0.05;
			static float endscenetime_avg = 0;
			endscenetime_avg = endscenetime_avg * 0.95 + (float)endscenetime*0.05;
			
			char temptext[300];
			snprintf(temptext, 300, "Minetest-c55 %s ("
					"R: range_all=%i"
					")"
					" drawtime=%.0f, beginscenetime=%.0f"
					", scenetime=%.0f, endscenetime=%.0f",
					VERSION_STRING,
					draw_control.range_all,
					drawtime_avg,
					beginscenetime_avg,
					scenetime_avg,
					endscenetime_avg
					);
			
			guitext->setText(narrow_to_wide(temptext).c_str());
		}
		
		{
			char temptext[300];
			snprintf(temptext, 300,
					"(% .1f, % .1f, % .1f)"
					" (% .3f < btime_jitter < % .3f"
					", dtime_jitter = % .1f %%"
					", v_range = %.1f)",
					player_position.X/BS,
					player_position.Y/BS,
					player_position.Z/BS,
					busytime_jitter1_min_sample,
					busytime_jitter1_max_sample,
					dtime_jitter1_max_fraction * 100.0,
					draw_control.wanted_range
					);

			guitext2->setText(narrow_to_wide(temptext).c_str());
		}
		
		{
			guitext_info->setText(infotext.c_str());
		}
		
		/*
			Get chat messages from client
		*/
		{
			// Get new messages
			std::wstring message;
			while(client.getChatMessage(message))
			{
				chat_lines.push_back(ChatLine(message));
				/*if(chat_lines.size() > 6)
				{
					core::list<ChatLine>::Iterator
							i = chat_lines.begin();
					chat_lines.erase(i);
				}*/
			}
			// Append them to form the whole static text and throw
			// it to the gui element
			std::wstring whole;
			// This will correspond to the line number counted from
			// top to bottom, from size-1 to 0
			s16 line_number = chat_lines.size();
			// Count of messages to be removed from the top
			u16 to_be_removed_count = 0;
			for(core::list<ChatLine>::Iterator
					i = chat_lines.begin();
					i != chat_lines.end(); i++)
			{
				// After this, line number is valid for this loop
				line_number--;
				// Increment age
				(*i).age += dtime;
				/*
					This results in a maximum age of 60*6 to the
					lowermost line and a maximum of 6 lines
				*/
				float allowed_age = (6-line_number) * 60.0;

				if((*i).age > allowed_age)
				{
					to_be_removed_count++;
					continue;
				}
				whole += (*i).text + L'\n';
			}
			for(u16 i=0; i<to_be_removed_count; i++)
			{
				core::list<ChatLine>::Iterator
						it = chat_lines.begin();
				chat_lines.erase(it);
			}
			guitext_chat->setText(whole.c_str());

			// Update gui element size and position

			/*core::rect<s32> rect(
					10,
					screensize.Y - guitext_chat_pad_bottom
							- text_height*chat_lines.size(),
					screensize.X - 10,
					screensize.Y - guitext_chat_pad_bottom
			);*/
			core::rect<s32> rect(
					10,
					50,
					screensize.X - 10,
					50 + guitext_chat->getTextHeight()
			);

			guitext_chat->setRelativePosition(rect);

			if(chat_lines.size() == 0)
				guitext_chat->setVisible(false);
			else
				guitext_chat->setVisible(true);
		}

		/*
			Inventory
		*/
		
		static u16 old_selected_item = 65535;
		if(client.getLocalInventoryUpdated()
				|| g_selected_item != old_selected_item)
		{
			old_selected_item = g_selected_item;
			//std::cout<<"Updating local inventory"<<std::endl;
			client.getLocalInventory(local_inventory);
		}
		
		/*
			Send actions returned by the inventory menu
		*/
		while(inventory_action_queue.size() != 0)
		{
			InventoryAction *a = inventory_action_queue.pop_front();

			client.sendInventoryAction(a);
			// Eat it
			delete a;
		}

		/*
			Drawing begins
		*/

		TimeTaker drawtimer("Drawing");

		
		{
			TimeTaker timer("beginScene");
			driver->beginScene(true, true, bgcolor);
			//driver->beginScene(false, true, bgcolor);
			beginscenetime = timer.stop(true);
		}
		
		//timer3.stop();
		
		//std::cout<<DTIME<<"smgr->drawAll()"<<std::endl;
		
		{
			TimeTaker timer("smgr");
			smgr->drawAll();
			scenetime = timer.stop(true);
		}
		
		{
		//TimeTaker timer9("auxiliary drawings");
		// 0ms
		
		//timer9.stop();
		//TimeTaker //timer10("//timer10");
		
		video::SMaterial m;
		//m.Thickness = 10;
		m.Thickness = 3;
		m.Lighting = false;
		driver->setMaterial(m);

		driver->setTransform(video::ETS_WORLD, core::IdentityMatrix);

		for(core::list< core::aabbox3d<f32> >::Iterator i=hilightboxes.begin();
				i != hilightboxes.end(); i++)
		{
			/*std::cout<<"hilightbox min="
					<<"("<<i->MinEdge.X<<","<<i->MinEdge.Y<<","<<i->MinEdge.Z<<")"
					<<" max="
					<<"("<<i->MaxEdge.X<<","<<i->MaxEdge.Y<<","<<i->MaxEdge.Z<<")"
					<<std::endl;*/
			driver->draw3DBox(*i, video::SColor(255,0,0,0));
		}

		/*
			Frametime log
		*/
		if(g_settings.getBool("frametime_graph") == true)
		{
			s32 x = 10;
			for(core::list<float>::Iterator
					i = frametime_log.begin();
					i != frametime_log.end();
					i++)
			{
				driver->draw2DLine(v2s32(x,50),
						v2s32(x,50+(*i)*1000),
						video::SColor(255,255,255,255));
				x++;
			}
		}

		/*
			Draw crosshair
		*/
		driver->draw2DLine(displaycenter - core::vector2d<s32>(10,0),
				displaycenter + core::vector2d<s32>(10,0),
				video::SColor(255,255,255,255));
		driver->draw2DLine(displaycenter - core::vector2d<s32>(0,10),
				displaycenter + core::vector2d<s32>(0,10),
				video::SColor(255,255,255,255));

		} // timer

		//timer10.stop();
		//TimeTaker //timer11("//timer11");

		/*
			Draw gui
		*/
		// 0-1ms
		guienv->drawAll();

		/*
			Draw hotbar
		*/
		{
			draw_hotbar(driver, font, v2s32(displaycenter.X, screensize.Y),
					hotbar_imagesize, hotbar_itemcount, &local_inventory,
					client.getHP());
		}

		/*
			Damage flash
		*/
		if(damage_flash_timer > 0.0)
		{
			damage_flash_timer -= dtime;
			
			video::SColor color(128,255,0,0);
			driver->draw2DRectangle(color,
					core::rect<s32>(0,0,screensize.X,screensize.Y),
					NULL);
		}
		
		/*
			End scene
		*/
		{
			TimeTaker timer("endScene");
			endSceneX(driver);
			endscenetime = timer.stop(true);
		}

		drawtime = drawtimer.stop(true);

		/*
			End of drawing
		*/

		static s16 lastFPS = 0;
		//u16 fps = driver->getFPS();
		u16 fps = (1.0/dtime_avg1);

		if (lastFPS != fps)
		{
			core::stringw str = L"Minetest [";
			str += driver->getName();
			str += "] FPS=";
			str += fps;

			device->setWindowCaption(str.c_str());
			lastFPS = fps;
		}
	}

	/*
		Drop stuff
	*/
	if(clouds)
		clouds->drop();
	
	/*
		Draw a "shutting down" screen, which will be shown while the map
		generator and other stuff quits
	*/
	{
		const wchar_t *shuttingdowntext = L"Shutting down stuff...";
		gui::IGUIStaticText *gui_shuttingdowntext = guienv->addStaticText(
				shuttingdowntext, textrect, false, false);
		gui_shuttingdowntext->setTextAlignment(gui::EGUIA_CENTER,
				gui::EGUIA_UPPERLEFT);
		driver->beginScene(true, true, video::SColor(255,0,0,0));
		guienv->drawAll();
		driver->endScene();
		gui_shuttingdowntext->remove();
	}
}

<|MERGE_RESOLUTION|>--- conflicted
+++ resolved
@@ -1233,18 +1233,12 @@
 			if(g_settings.getBool("free_move"))
 			{
 				g_settings.set("free_move","false");
-<<<<<<< HEAD
 				chat_lines.push_back(ChatLine(L"free_move disabled"));
-=======
->>>>>>> e261cc9e
 			}
 			else
 			{
 				g_settings.set("free_move","true");
-<<<<<<< HEAD
 				chat_lines.push_back(ChatLine(L"free_move enabled"));
-=======
->>>>>>> e261cc9e
 			}
 		}
 		else if(input->wasKeyDown(getKeySetting("keymap_fastmove")))
@@ -1252,18 +1246,12 @@
 			if(g_settings.getBool("fast_move"))
 			{
 				g_settings.set("fast_move","false");
-<<<<<<< HEAD
 				chat_lines.push_back(ChatLine(L"fast_move disabled"));
-=======
->>>>>>> e261cc9e
 			}
 			else
 			{
 				g_settings.set("fast_move","true");
-<<<<<<< HEAD
 				chat_lines.push_back(ChatLine(L"fast_move enabled"));
-=======
->>>>>>> e261cc9e
 			}
 		}
 
